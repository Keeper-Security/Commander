PYTHON_FILES := ${shell find . -name '*.py' -print}

go2: tags targeted-report
	python3 -m pudb keeper.py
	# python3 keeper.py

tags: ${PYTHON_FILES}
	# Create the tags file, for the benefit of vi/vim/neovim.
	ctags ${PYTHON_FILES}

.PHONY: targeted-report
targeted-report:
	# This is only checking things that have passed pylint previously - or are currently being made pylint-conformant.
<<<<<<< HEAD
	python3 -m pylint \
		./keepercommander/importer/imp_exp.py \
		./keepercommander/api.py
=======
	python3 -m pylint ./keepercommander/importer/imp_exp.py ./keepercommander/ttk.py
>>>>>>> 2782b000

report:
	# pylint all the .py's.
	# pylint $$(find . -name '*.py' -print | sort -R) | ./desired-pylint-warnings
	pylint ${PYTHON_FILES} || true

clean:
	rm -f tags<|MERGE_RESOLUTION|>--- conflicted
+++ resolved
@@ -11,13 +11,10 @@
 .PHONY: targeted-report
 targeted-report:
 	# This is only checking things that have passed pylint previously - or are currently being made pylint-conformant.
-<<<<<<< HEAD
 	python3 -m pylint \
 		./keepercommander/importer/imp_exp.py \
-		./keepercommander/api.py
-=======
-	python3 -m pylint ./keepercommander/importer/imp_exp.py ./keepercommander/ttk.py
->>>>>>> 2782b000
+		./keepercommander/api.py \
+		./keepercommander/ttk.py
 
 report:
 	# pylint all the .py's.
