<<<<<<< HEAD
go2: tags
	python3 keeper.py --login-v3 false  # v2 login
	# python3 keeper.py  # v3 login
=======
PYTHON_FILES := ${shell find . -name '*.py' -print}
>>>>>>> 399d2d9d

go2: tags targeted-report
	python3 -m pudb keeper.py
	# python3 keeper.py

tags: ${PYTHON_FILES}
	# Create the tags file, for the benefit of vi/vim/neovim.
	ctags ${PYTHON_FILES}

.PHONY: targeted-report
targeted-report:
	# This is only checking things that have passed pylint previously - or are currently being made pylint-conformant.
	python3 -m pylint ./keepercommander/importer/imp_exp.py

report:
	# pylint all the .py's.
	# pylint $$(find . -name '*.py' -print | sort -R) | ./desired-pylint-warnings
	pylint ${PYTHON_FILES} || true

clean:
	rm -f tags<|MERGE_RESOLUTION|>--- conflicted
+++ resolved
@@ -1,10 +1,8 @@
-<<<<<<< HEAD
+PYTHON_FILES := ${shell find . -name '*.py' -print}
+
 go2: tags
 	python3 keeper.py --login-v3 false  # v2 login
 	# python3 keeper.py  # v3 login
-=======
-PYTHON_FILES := ${shell find . -name '*.py' -print}
->>>>>>> 399d2d9d
 
 go2: tags targeted-report
 	python3 -m pudb keeper.py
