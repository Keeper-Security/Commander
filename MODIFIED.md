--- conflicted
+++ resolved
@@ -10,20 +10,17 @@
   - list -w
  ## Get command accepts # number by pager as record_uid
   - get # (# is a number of 1st column shown by pager output of List command)
-<<<<<<< HEAD
 # Modified parts
- - requirements.txt += ['pypager']
-=======
 # Added files:
  - locale.py under keepercommander
 # Modified files:
+ - requirements.txt += ['pypager']
  - setup.py : added modules: ```install_requires = [
      ...
     'pypager',
     'pyicu'
     ]
     ```
->>>>>>> 10dd8df5
  - cli.py ```print exception location```
   - api.py : sync after login
   - keepercommander/commands/record.py:
