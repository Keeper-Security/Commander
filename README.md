--- conflicted
+++ resolved
@@ -563,12 +563,8 @@
         Note: When disabled (timeout = 0) or not set, clients will use client type default values - Mobile: 10 min, Console, Desktop, Web: 60 min.
 
 * ```audit-log``` Export audit and event logs to SIEM - [See Details](#event-logging-to-siem)
-<<<<<<< HEAD
-    - ```--target=splunk``` Export events to Splunk HTTP Event Collector
-=======
     - ```--anonymize``` Anonymizes audit log by replacing email and user name with corresponding enterprise user id. If user was removed or if user's email was changed then the audit report will show that particular entry as deleted user.
     - ```--target=splunk``` Export events to Splunk HTTP Event Collector 
->>>>>>> ca8af095
     - ```--target=sumo``` Export events to Sumo Logic HTTP Event Collector
     - ```--target=syslog``` Export events to a local file in syslog format
     - ```--target=syslog-port``` Export events in syslog format to TCP port. Both plain and SSL connections are supported
