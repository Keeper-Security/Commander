import enum
import sys
from typing import List, Tuple, Optional
from datetime import timedelta
from urllib.parse import urlparse

ENTERPRISE_FILE_PLANS = [
    (-1, 'NO_STORAGE', 'NO STORAGE'),
    (0, 'STORAGE_TRIAL', 'TRIAL'),
    (1, 'STORAGE_1GB', '1GB'),
    (2, 'STORAGE_10GB', '10GB'),
    (3, 'STORAGE_50GB', '50GB'),
    (4, 'STORAGE_100GB', '100GB'),
    (5, 'STORAGE_250GB', '250GB'),
    (6, 'STORAGE_500GB', '500GB'),
    (7, 'STORAGE_1000GB', '1TB'),
    (8, 'STORAGE_10000GB', '10TB'),
]

MSP_FILE_PLANS = [
    (4, 'STORAGE_100GB', '100GB'),
    (7, 'STORAGE_1000GB', '1TB'),
    (8, 'STORAGE_10000GB', '10TB'),
]

MSP_PLANS = [
    (1, 'business', 'Business', 4),
    (2, 'businessPlus', 'Business Plus', 7),
    (3, 'businessStarter', 'Business Starter', 0),
    (10, 'enterprise', 'Enterprise', 4),
    (11, 'enterprisePlus', 'Enterprise Plus', 7),
]

MSP_ADDONS = [
    ('chat', 'KeeperChat', False, 'Chat'),
    ('enterprise_audit_and_reporting', 'Advanced Reporting & Alerts Module', False, 'ARAM'),
    ('professional_services_silver_add_on', 'Professional Services & Support Silver Plan', False, 'Silver Support'),
    ('gold_professional_services_add_on', 'Professional Services & Support Gold Plan', False, 'Gold Support'),
    ('platinum_professional_services_add_on', 'Professional Services & Support Platinum Plan', False, 'Platinum Support'),
    ('msp_service_and_support', 'MSP Dedicated Service & Support', False, 'MSP Support'),
    ('consumer_breach_watch', 'Consumer BreachWatch', False, 'Consumer BW'),
    ('enterprise_breach_watch', 'Enterprise BreachWatch', False, 'Enterprise BW'),
    ('compliance_report', 'Compliance Reporting', False, 'Compliance'),
    ('secrets_manager', 'Keeper Secrets Manager (KSM)', False, 'KSM'),
    ('connection_manager', 'Keeper Connection Manager (KCM)', True, 'KCM'),
    ('password_rotation', 'Password Rotation', False, 'Rotation'),
    ('remote_browser_isolation', 'Remote Browser Isolation', False, 'Browser Isolation'),
    ('privileged_access_manager', 'Privileged Access Manager (PAM)', True, 'PAM'),
]


class PrivilegeScope(enum.IntEnum):
    All = 1,
    MSP = 2,
    Hidden = 3,


# Managed Role privileges
ROLE_PRIVILEGES = [
    ('Manage Nodes', 'MANAGE_NODES', PrivilegeScope.All),
    ('Manage Users', 'MANAGE_USER', PrivilegeScope.All),
    ('Manage Licences', 'MANAGE_LICENCES', PrivilegeScope.Hidden),
    ('Manage Roles', 'MANAGE_ROLES', PrivilegeScope.All),
    ('Manage Teams', 'MANAGE_TEAMS', PrivilegeScope.All),
    ('Run Security Reports', 'RUN_REPORTS', PrivilegeScope.All),
    ('Manage Bridge/SSO', 'MANAGE_BRIDGE', PrivilegeScope.All),
    ('Perform Device Approvals', 'APPROVE_DEVICE', PrivilegeScope.All),
    ('Manage Record Types in Vault', 'MANAGE_RECORD_TYPES', PrivilegeScope.All),
    ('Run Compliance Reports', 'RUN_COMPLIANCE_REPORTS', PrivilegeScope.All),
    ('Manage Companies', 'MANAGE_COMPANIES', PrivilegeScope.MSP),
    ('Transfer Account', 'TRANSFER_ACCOUNT', PrivilegeScope.All),
    ('Sharing Administrator', 'SHARING_ADMINISTRATOR', PrivilegeScope.All),
]

# Timeout constants
# Set to default value by using timedelta of 0
TIMEOUT_DEFAULT = timedelta(0)
TIMEOUT_MIN = timedelta(minutes=1)
TIMEOUT_DEFAULT_UNIT = 'minutes'
TIMEOUT_ALLOWED_UNITS = (
    ('years', 'y'),
    ('months', 'mo'),
    ('days', 'd'),
    ('hours', 'h'),
    ('minutes', 'mi')
)

EMAIL_PATTERN = r"(^[a-zA-Z0-9_.+-]+@[a-zA-Z0-9-]+\.[a-zA-Z0-9-.]+$)"

# Enforcement constants

_ENFORCEMENT_GROUPS = [
    "LOGIN_SETTINGS",
    "TWO_FACTOR_AUTHENTICATION",
    "PLATFORM_RESTRICTION",
    "VAULT_FEATURES",
    "RECORD_TYPES",
    "SHARING_AND_UPLOADING",
    "CREATING_AND_SHARING",
    "KEEPER_FILL",
    "ACCOUNT_SETTINGS",
    "ALLOW_IP_LIST",
]

_ENFORCEMENTS = [
    ("MASTER_PASSWORD_MINIMUM_LENGTH", 10, "LONG", "LOGIN_SETTINGS"),
    ("MASTER_PASSWORD_MINIMUM_SPECIAL", 11, "LONG", "LOGIN_SETTINGS"),
    ("MASTER_PASSWORD_MINIMUM_UPPER", 12, "LONG", "LOGIN_SETTINGS"),
    ("MASTER_PASSWORD_MINIMUM_LOWER", 13, "LONG", "LOGIN_SETTINGS"),
    ("MASTER_PASSWORD_MINIMUM_DIGITS", 14, "LONG", "LOGIN_SETTINGS"),
    ("MASTER_PASSWORD_RESTRICT_DAYS_BEFORE_REUSE", 16, "LONG", "LOGIN_SETTINGS"),
    ("REQUIRE_TWO_FACTOR", 20, "BOOLEAN", "TWO_FACTOR_AUTHENTICATION"),
    ("MASTER_PASSWORD_MAXIMUM_DAYS_BEFORE_CHANGE", 22, "LONG", "LOGIN_SETTINGS"),
    ("MASTER_PASSWORD_EXPIRED_AS_OF", 23, "LONG", "LOGIN_SETTINGS"),
    ("MINIMUM_PBKDF2_ITERATIONS", 55, "LONG", "ACCOUNT_SETTINGS"),
    ("MAX_SESSION_LOGIN_TIME", 24, "LONG", "ACCOUNT_SETTINGS"),
    ("RESTRICT_PERSISTENT_LOGIN", 25, "BOOLEAN", "ACCOUNT_SETTINGS"),
    ("STAY_LOGGED_IN_DEFAULT", 26, "BOOLEAN", "ACCOUNT_ENFORCEMENTS"),
    ("RESTRICT_SHARING_ALL_OUTGOING", 30, "BOOLEAN", "SHARING_AND_UPLOADING"),
    ("RESTRICT_SHARING_ENTERPRISE_OUTGOING", 31, "BOOLEAN", "SHARING_AND_UPLOADING"),
    ("RESTRICT_EXPORT", 32, "BOOLEAN", "SHARING_AND_UPLOADING"),
    ("RESTRICT_FILE_UPLOAD", 33, "BOOLEAN", "SHARING_AND_UPLOADING"),
    ("REQUIRE_ACCOUNT_SHARE", 34, "ACCOUNT_SHARE", "SHARING_AND_UPLOADING"),
    ("RESTRICT_SHARING_ALL_INCOMING", 36, "BOOLEAN", "SHARING_AND_UPLOADING"),
    ("RESTRICT_SHARING_ENTERPRISE_INCOMING", 37, "BOOLEAN", "SHARING_AND_UPLOADING"),
    ("RESTRICT_IP_ADDRESSES", 40, "IP_WHITELIST", "ALLOW_IP_LIST"),
    ("REQUIRE_DEVICE_APPROVAL", 41, "BOOLEAN", "ACCOUNT_SETTINGS"),
    ("REQUIRE_ACCOUNT_RECOVERY_APPROVAL", 42, "BOOLEAN", "ACCOUNT_SETTINGS"),
    ("RESTRICT_VAULT_IP_ADDRESSES", 43, "IP_WHITELIST", "ALLOW_IP_LIST"),
    ("TIP_ZONE_RESTRICT_ALLOWED_IP_RANGES", 44, "IP_WHITELIST", "ALLOW_IP_LIST"),
    ("AUTOMATIC_BACKUP_EVERY_X_DAYS", 45, "LONG", "ACCOUNT_SETTINGS"),
    ("RESTRICT_OFFLINE_ACCESS", 46, "BOOLEAN", "ACCOUNT_SETTINGS"),
    ("SEND_INVITE_AT_REGISTRATION", 47, "BOOLEAN", "ACCOUNT_SETTINGS"),
    ("RESTRICT_EMAIL_CHANGE", 48, "BOOLEAN", "ACCOUNT_SETTINGS"),
    ("RESTRICT_IOS_FINGERPRINT", 49, "BOOLEAN", "LOGIN_SETTINGS"),
    ("RESTRICT_MAC_FINGERPRINT", 50, "BOOLEAN", "LOGIN_SETTINGS"),
    ("RESTRICT_ANDROID_FINGERPRINT", 51, "BOOLEAN", "LOGIN_SETTINGS"),
    ("LOGOUT_TIMER_WEB", 52, "LONG", "ACCOUNT_SETTINGS"),
    ("LOGOUT_TIMER_MOBILE", 53, "LONG", "ACCOUNT_SETTINGS"),
    ("LOGOUT_TIMER_DESKTOP", 54, "LONG", "ACCOUNT_SETTINGS"),
    ("RESTRICT_WEB_VAULT_ACCESS", 60, "BOOLEAN", "PLATFORM_RESTRICTION"),
    ("RESTRICT_EXTENSIONS_ACCESS", 61, "BOOLEAN", "PLATFORM_RESTRICTION"),
    ("RESTRICT_MOBILE_ACCESS", 62, "BOOLEAN", "PLATFORM_RESTRICTION"),
    ("RESTRICT_DESKTOP_ACCESS", 63, "BOOLEAN", "PLATFORM_RESTRICTION"),
    ("RESTRICT_MOBILE_IOS_ACCESS", 64, "BOOLEAN", "PLATFORM_RESTRICTION"),
    ("RESTRICT_MOBILE_ANDROID_ACCESS", 65, "BOOLEAN", "PLATFORM_RESTRICTION"),
    ("RESTRICT_MOBILE_WINDOWS_PHONE_ACCESS", 66, "BOOLEAN", "PLATFORM_RESTRICTION"),
    ("RESTRICT_DESKTOP_WIN_ACCESS", 67, "BOOLEAN", "PLATFORM_RESTRICTION"),
    ("RESTRICT_DESKTOP_MAC_ACCESS", 68, "BOOLEAN", "PLATFORM_RESTRICTION"),
    ("RESTRICT_CHAT_DESKTOP_ACCESS", 84, "BOOLEAN", "PLATFORM_RESTRICTION"),
    ("RESTRICT_CHAT_MOBILE_ACCESS", 85, "BOOLEAN", "PLATFORM_RESTRICTION"),
    ("RESTRICT_COMMANDER_ACCESS", 88, "BOOLEAN", "PLATFORM_RESTRICTION"),
    ("RESTRICT_TWO_FACTOR_CHANNEL_TEXT", 70, "BOOLEAN", "TWO_FACTOR_AUTHENTICATION"),
    ("RESTRICT_TWO_FACTOR_CHANNEL_GOOGLE", 71, "BOOLEAN", "TWO_FACTOR_AUTHENTICATION"),
    ("RESTRICT_TWO_FACTOR_CHANNEL_DNA", 72, "BOOLEAN", "TWO_FACTOR_AUTHENTICATION"),
    ("RESTRICT_TWO_FACTOR_CHANNEL_DUO", 73, "BOOLEAN", "TWO_FACTOR_AUTHENTICATION"),
    ("RESTRICT_TWO_FACTOR_CHANNEL_RSA", 74, "BOOLEAN", "TWO_FACTOR_AUTHENTICATION"),
    ("TWO_FACTOR_DURATION_WEB", 80, "TWO_FACTOR_DURATION", "TWO_FACTOR_AUTHENTICATION"),
    ("TWO_FACTOR_DURATION_MOBILE", 81, "TWO_FACTOR_DURATION", "TWO_FACTOR_AUTHENTICATION"),
    ("TWO_FACTOR_DURATION_DESKTOP", 82, "TWO_FACTOR_DURATION", "TWO_FACTOR_AUTHENTICATION"),
    ("RESTRICT_WINDOWS_FINGERPRINT", 83, "BOOLEAN", "LOGIN_SETTINGS"),
    ("RESTRICT_TWO_FACTOR_CHANNEL_SECURITY_KEYS", 86, "BOOLEAN", "TWO_FACTOR_AUTHENTICATION"),
    ("TWO_FACTOR_BY_IP", 87, "JSONARRAY"),
    ("RESTRICT_DOMAIN_ACCESS", 90, "STRING", "KEEPER_FILL"),
    ("RESTRICT_DOMAIN_CREATE", 91, "STRING", "KEEPER_FILL"),
    ("RESTRICT_HOVER_LOCKS", 92, "BOOLEAN", "KEEPER_FILL"),
    ("RESTRICT_PROMPT_TO_LOGIN", 93, "BOOLEAN", "KEEPER_FILL"),
    ("RESTRICT_PROMPT_TO_FILL", 94, "BOOLEAN", "KEEPER_FILL"),
    ("RESTRICT_AUTO_SUBMIT", 95, "BOOLEAN", "KEEPER_FILL"),
    ("RESTRICT_PROMPT_TO_SAVE", 96, "BOOLEAN", "KEEPER_FILL"),
    ("RESTRICT_PROMPT_TO_CHANGE", 97, "BOOLEAN", "KEEPER_FILL"),
    ("RESTRICT_AUTO_FILL", 98, "BOOLEAN", "KEEPER_FILL"),
    ("RESTRICT_CREATE_FOLDER", 100, "BOOLEAN", "VAULT_FEATURES"),
    ("RESTRICT_CREATE_FOLDER_TO_ONLY_SHARED_FOLDERS", 101, "BOOLEAN", "CREATING_AND_SHARING"),
    ("RESTRICT_CREATE_IDENTITY_PAYMENT_RECORDS", 102, "BOOLEAN", "VAULT_FEATURES"),
    ("MASK_CUSTOM_FIELDS", 103, "BOOLEAN", "VAULT_FEATURES"),
    ("MASK_NOTES", 104, "BOOLEAN", "VAULT_FEATURES"),
    ("MASK_PASSWORDS_WHILE_EDITING", 105, "BOOLEAN", "VAULT_FEATURES"),
    ("GENERATED_PASSWORD_COMPLEXITY", 106, "PASSWORD_COMPLEXITY", "VAULT_FEATURES"),
    ("GENERATED_SECURITY_QUESTION_COMPLEXITY", 109, "STRING", "VAULT_FEATURES"),
    ("DAYS_BEFORE_DELETED_RECORDS_CLEARED_PERM", 107, "LONG", "VAULT_FEATURES"),
    ("DAYS_BEFORE_DELETED_RECORDS_AUTO_CLEARED", 108, "LONG", "VAULT_FEATURES"),
    ("ALLOW_ALTERNATE_PASSWORDS", 110, "BOOLEAN", "LOGIN_SETTINGS"),
    ("RESTRICT_IMPORT", 111, "BOOLEAN", "SHARING_AND_UPLOADING"),
    ("RESTRICT_CREATE_RECORD", 112, "BOOLEAN", "CREATING_AND_SHARING"),
    ("RESTRICT_CREATE_RECORD_TO_SHARED_FOLDERS", 113, "BOOLEAN", "CREATING_AND_SHARING"),
    ("RESTRICT_CREATE_SHARED_FOLDER", 114, "BOOLEAN", "ACCOUNT_ENFORCEMENTS"),
    ("RESTRICT_SHARING_RECORD_WITH_ATTACHMENTS", 121, "BOOLEAN", "SHARING_AND_UPLOADING"),
    ("RESTRICT_LINK_SHARING", 122, "BOOLEAN", "SHARING_ENFORCEMENTS"),
    ("RESTRICT_SHARING_OUTSIDE_OF_ISOLATED_NODES", 123, "BOOLEAN", "SHARING_ENFORCEMENTS"),
    ("RESTRICT_SHARING_RECORD_TO_SHARED_FOLDERS", 124, "BOOLEAN", "SHARING_ENFORCEMENTS"),
    ("DISABLE_SETUP_TOUR", 140, "BOOLEAN", "VAULT_FEATURES"),
    ("RESTRICT_PERSONAL_LICENSE", 141, "BOOLEAN", "ACCOUNT_SETTINGS"),
    ("DISABLE_ONBOARDING", 142, "BOOLEAN", "ACCOUNT_SETTINGS"),
    ("DISALLOW_V2_CLIENTS", 143, "BOOLEAN", "ACCOUNT_SETTINGS"),
    ("RESTRICT_IP_AUTOAPPROVAL", 144, "BOOLEAN", "ACCOUNT_SETTINGS"),
    ("SEND_BREACH_WATCH_EVENTS", 200, "BOOLEAN", "VAULT_FEATURES"),
    ("RESTRICT_BREACH_WATCH", 201, "BOOLEAN", "VAULT_FEATURES"),
    ("RESEND_ENTERPRISE_INVITE_IN_X_DAYS", 202, "LONG", "ACCOUNT_SETTINGS"),
    ("MASTER_PASSWORD_REENTRY", 203, "JSON"),
    ("RESTRICT_ACCOUNT_RECOVERY", 204, "BOOLEAN", "ACCOUNT_SETTINGS"),
    ("KEEPER_FILL_HOVER_LOCKS", 205, "TERNARY_DEN", "KEEPER_FILL"),
    ("KEEPER_FILL_AUTO_FILL", 206, "TERNARY_DEN", "KEEPER_FILL"),
    ("KEEPER_FILL_AUTO_SUBMIT", 207, "TERNARY_DEN", "KEEPER_FILL"),
    ("KEEPER_FILL_MATCH_ON_SUBDOMAIN", 208, "TERNARY_EDN", "KEEPER_FILL"),
    ("RESTRICT_PROMPT_TO_DISABLE", 209, "BOOLEAN", "KEEPER_FILL"),
    ("RESTRICT_HTTP_FILL_WARNING", 210, "BOOLEAN", "KEEPER_FILL"),
    ("RESTRICT_RECORD_TYPES", 211, "RECORD_TYPES", "RECORD_TYPES"),
    ("ALLOW_SECRETS_MANAGER", 212, "BOOLEAN", "VAULT_FEATURES"),
    ("REQUIRE_SELF_DESTRUCT", 213, "BOOLEAN", "ACCOUNT_ENFORCEMENTS"),
    ("KEEPER_FILL_AUTO_SUGGEST", 214, "TERNARY_DEN", "KEEPER_FILL"),
    ("MAXIMUM_RECORD_SIZE", 215, "LONG", "ACCOUNT_ENFORCEMENTS"),
    ("ALLOW_PAM_ROTATION", 218, "BOOLEAN", "ACCOUNT_ENFORCEMENTS"),
    ("ALLOW_PAM_DISCOVERY", 219, "BOOLEAN", "ACCOUNT_ENFORCEMENTS"),
    ("RESTRICT_IMPORT_SHARED_FOLDERS", 220, "BOOLEAN", "ACCOUNT_ENFORCEMENTS"),
    ("REQUIRE_SECURITY_KEY_PIN", 221, "BOOLEAN", "ACCOUNT_ENFORCEMENTS"),
    ("DISABLE_CREATE_DUPLICATE", 224, "BOOLEAN", "ACCOUNT_ENFORCEMENTS"),
    ("ALLOW_PAM_GATEWAY", 225, "BOOLEAN", "ACCOUNT_ENFORCEMENTS"),
    ("ALLOW_CONFIGURE_ROTATION_SETTINGS", 226, "BOOLEAN", "ACCOUNT_ENFORCEMENTS"),
    ("ALLOW_ROTATE_CREDENTIALS", 227, "BOOLEAN", "ACCOUNT_ENFORCEMENTS"),
    ("ALLOW_CONFIGURE_PAM_CLOUD_CONNECTION_SETTINGS", 228, "BOOLEAN", "ACCOUNT_ENFORCEMENTS"),
    ("ALLOW_LAUNCH_PAM_ON_CLOUD_CONNECTION", 229, "BOOLEAN", "ACCOUNT_ENFORCEMENTS"),
    ("ALLOW_CONFIGURE_PAM_TUNNELING_SETTINGS", 230, "BOOLEAN", "ACCOUNT_ENFORCEMENTS"),
    ("ALLOW_LAUNCH_PAM_TUNNELS", 231, "BOOLEAN", "ACCOUNT_ENFORCEMENTS"),
    ("ALLOW_LAUNCH_RBI", 232, "BOOLEAN", "ACCOUNT_ENFORCEMENTS"),
    ("ALLOW_CONFIGURE_RBI", 233, "BOOLEAN", "ACCOUNT_ENFORCEMENTS"),
    ("ALLOW_VIEW_KCM_RECORDINGS", 234, "BOOLEAN", "ACCOUNT_ENFORCEMENTS"),
    ("RESTRICT_TOTP_FIELD", 235, "BOOLEAN", "ACCOUNT_ENFORCEMENTS"),
    ("ALLOW_VIEW_RBI_RECORDINGS", 236, "BOOLEAN", "ACCOUNT_ENFORCEMENTS"),
    ("RESTRICT_MANAGE_TLA", 238, "BOOLEAN", "ACCOUNT_ENFORCEMENTS"),
    ("RESTRICT_SELF_DESTRUCT_RECORDS", 239, "BOOLEAN", "ACCOUNT_ENFORCEMENTS"),
    ("RESTRICT_PERSONAL_USING_BUSINESS_DOMAINS", 240, "STRING", "ACCOUNT_ENFORCEMENTS"),
    ("RESTRICT_BUSINESS_USING_PERSONAL_USERNAME", 241, "LONG", "ACCOUNT_ENFORCEMENTS"),
    ("WARN_PERSONAL_USING_BUSINESS_DOMAINS", 242, "STRING", "ACCOUNT_ENFORCEMENTS"),
    ("RESTRICT_PERSONAL_USING_BUSINESS_SITES", 243, "STRING", "ACCOUNT_ENFORCEMENTS"),
    ("WARN_PERSONAL_USING_BUSINESS_SITES", 244, "STRING", "ACCOUNT_ENFORCEMENTS"),
    ("RESTRICT_ACCOUNT_SWITCHING", 245, "BOOLEAN", "AUTHENTICATION_ENFORCEMENTS"),
    ("RESTRICT_PASSKEY_LOGIN", 246, "BOOLEAN", "ACCOUNT_ENFORCEMENTS"),
    ("RESTRICT_CAN_EDIT_EXTERNAL_SHARES", 247, "BOOLEAN", "ACCOUNT_ENFORCEMENTS"),
    ("RESTRICT_SNAPSHOT_TOOL", 248, "BOOLEAN", "ACCOUNT_ENFORCEMENTS"),
    ("RESTRICT_FORCEFIELD", 249, "BOOLEAN", "ACCOUNT_ENFORCEMENTS"),
    ("RESTRICT_CLIPBOARD_EXPIRE_IN_X_SECS", 251, "LONG", "ACCOUNT_ENFORCEMENTS"),
    ("RESTRICT_SF_RECORD_REMOVAL", 252, "BOOLEAN", "SHARING_ENFORCEMENTS"),
    ("RESTRICT_SF_FOLDER_DELETION", 253, "BOOLEAN", "SHARING_ENFORCEMENTS"),
    ("RESTRICT_PLATFORM_PASSKEY_LOGIN", 254, "BOOLEAN", "ACCOUNT_ENFORCEMENTS"),
    ("RESTRICT_CROSS_PLATFORM_PASSKEY_LOGIN", 255, "BOOLEAN", "ACCOUNT_ENFORCEMENTS"),
]

_COMPOUND_ENFORCEMENTS = [
    ("RESTRICT_SHARING_ALL", (30, 36), "BOOLEAN", "SHARING_AND_UPLOADING"),
    ("RESTRICT_SHARING_ENTERPRISE", (31, 37), "BOOLEAN", "SHARING_AND_UPLOADING"),
]


def enforcement_list():  # type: () -> List[Tuple[str, str, str]]
    groups = {x[1]: x[0] for x in enumerate(_ENFORCEMENT_GROUPS)}
    enforcements = [(x[3], x[0], x[1], x[2]) for x in [*_ENFORCEMENTS, *_COMPOUND_ENFORCEMENTS] if len(x) >= 4 and x[3]]
    enforcements.sort(key=lambda x: (groups[x[0]] if x[0] in groups else 100) * 1000 + (x[2] if isinstance(x[2], int) else next(iter(x[2])) - 0.5))
    return [(x[0].title().replace('_', ' '), x[1].lower(), x[3].lower()) for x in enforcements]


ENFORCEMENTS = {e[0].lower(): e[2].lower() for e in [*_ENFORCEMENTS, *_COMPOUND_ENFORCEMENTS]}

week_days = ('SUNDAY', 'MONDAY', 'TUESDAY', 'WEDNESDAY', 'THURSDAY', 'FRIDAY', 'SATURDAY')
occurrences = ('FIRST', 'SECOND', 'THIRD', 'FOURTH', 'LAST')
months = ('JANUARY', 'FEBRUARY', 'MARCH', 'APRIL', 'MAY', 'JUNE', 'JULY', 'AUGUST', 'SEPTEMBER', 'OCTOBER',
          'NOVEMBER', 'DECEMBER')


def get_cron_week_day(text):   # type: (Optional[str]) -> Optional[int]
    if isinstance(text, str):
        try:
            return week_days.index(text.upper())
        except:
            pass


def get_cron_occurrence(text):  # type: (Optional[str]) -> Optional[int]
    if isinstance(text, str):
        try:
            idx = occurrences.index(text.upper())
            idx += 1
            if idx > 4:
                idx = 4
            return idx
        except:
            pass


def get_cron_month(text):  # type: (Optional[str]) -> Optional[int]
    if isinstance(text, str):
        try:
            m = months.index(text.upper())
            return m + 1
        except:
            pass


def get_cron_month_day(text):  # type: (Optional[str]) -> Optional[int]
    if isinstance(text, str) and text.isnumeric():
        day = int(text)
        if day < 1:
            day = 1
        elif day > 28:
            day = 28
        return day


# OS dependent constants
if sys.platform.startswith('win'):
    OS_WHICH_CMD = 'where'
else:
    OS_WHICH_CMD = 'which'


KEEPER_PUBLIC_HOSTS = {
    'US': 'keepersecurity.com',
    'EU': 'keepersecurity.eu',
    'AU': 'keepersecurity.com.au',
    'CA': 'keepersecurity.ca',
    'JP': 'keepersecurity.jp',
    'GOV': 'govcloud.keepersecurity.us'
}


def get_abbrev_by_host(host):
    # Return abbreviation of the Keeper's public host

    if host.startswith('https:'):
        host = urlparse(host).netloc    # https://keepersecurity.com/api/v2/ --> keepersecurity.com

    keys = [k for k, v in KEEPER_PUBLIC_HOSTS.items() if v == host]
    if keys:
        return keys[0]
    return None


# Messages
# Account Transfer
ACCOUNT_TRANSFER_MSG = """
Your Keeper administrator has enabled the ability to transfer your vault records
in accordance with company operating procedures and policies.
Please acknowledge this change in account settings by typing 'Accept'.
If you do not accept this change by {0}, you will be locked out of your account.
"""

PBKDF2_ITERATIONS = 1_000_000

RMD_BENCHMARK_MAPPING = {
        "SB_CREATE_AT_LEAST_TWO_KEEPER_ADMINISTRATORS":
        {
            "title": "Create at least two Keeper Administrators",
            "description": "Keeper Administrators hold the encryption keys used to access the Admin Console, provision users, manage enforcement policies and perform day to day user administration. The Keeper Administrator role should have at least two users in that role. We strongly recommend adding a secondary admin to this role in case one account is lost, the person leaves the organization or the employee is terminated. The Keeper support team cannot elevate a user to an administrative role or reset an administrator's Master Password, by design. By design, if all of the Keeper Administrators lose access, Keeper's support team cannot elevate privilege, and Keepers support team cannot approve SSO user devices. Make sure you have a break glass account with root level Keeper Administrator access."
            },
    "SB_ENSURE_TWO_FACTOR_AUTHENTICATION_ADMIN_USERS":
  {
    "title": "Enforce 2FA on the Keeper Administrator role",
    "description": "Keeper Administrators have elevated privilege in the platform and must be protected against both outside attacks, identity provider attacks and insider attack vectors. Ensure that the Keeper Administrator role and any other role with administrative privilege is enforcing the use of 2FA. If an admin is logging in to Keeper with an SSO provider, we still recommend adding the additional layer of 2FA on the Keeper side for any administrative role. This protects against IdP account takeover or other insider threats."
  },
    "SB_ENSURE_OUTSIDE_SSO_ADMINISTRATOR_EXISTS":
  {
    "title": "Ensure an administrator exists outside of SSO",
    "description": "Keeper SSO Connect Cloud provides customers with the ability to provision and authenticate users with their preferred SAML 2.0 identity provider. While Keeper supports the ability for admins to login to the Keeper Admin Console with SSO, it is important that at least one Admin account is able to login to Keeper with a Master Password. This is because a situation could occur in which all admins rely on SSO, and there may be no admins to approve a new device. Or, the SSO provider could have an outage which then locks everyone out. We recommend creating an Admin \"service account\" which uses a strong Master Password, 2FA and (optionally) IP AllowListing to optimally lock down this account. In the situation where all admins use SSO, and all admins are on new devices (unable to approve them) Keeper support will not be able to help recover. By design, Keeper is a zero knowledge platform and our support team has no ability to approve SSO-enabled devices, or recover Device-Encrypted Data Keys for users."
  },
    "SB_REDUCE_ADMINISTRATOR_PRIVILEGE":
  {
    "title": "Reduce administrator privilege",
    "description": "Keeper's role enforcement policies allow customers to create administrative roles within nodes and sub-nodes. It is important to always ensure least privilege for administrators. Reduce the total number of Admins to the minimum required to operate efficiently. Reduce privilege within Administrative roles. For example, if an Admin does not require the ability to manage roles, remove that privilege. Don't leave old admin accounts from former employees in an locked state longer than necessary to transfer the contents of the vault."
  },
    "SB_LOCK_DOWN_SSO_PROVIDER":
  {
    "title": "Lock down your SSO provider",
    "description": "If you are integrating Keeper with your SSO identity provider, ensure that your IdP is locked down with MFA policies and reduced privilege. Follow the guidance and best practices of your identity provider to ensure that administrative accounts are minimized with the least amount of privilege necessary to perform their jobs. The https://docs.keeper.io/v/sso-connect-cloud/device-approvals/automator provides Cloud SSO-enabled users with a frictionless experience when accessing their vault on a new or unrecognized device. While this improves the user experience, it also requires that your SSO identity provider is protected against unauthorized access. If you enable the Keeper Automator service, you are placing full trust in the identity provider authentication and the user provisioning process. For additional security, the Automator service can limit automated approvals to specific IP ranges, or it can be left disabled completely to force users to manually approve new devices."
  },
    "SB_DISABLE_ACCOUNT_RECOVERY":
  {
    "title": "Disable account recovery when appropriate",
    "description": "As with any SaaS platform, account recovery provides end-users with a route to restore access to their account, if the primary authentication methods are lost or forgotten. In Keeper, by default the user has an ability to configure a Recovery Phrase - a simple, auto-generated set of 24 words that can be used to restore access to their Keeper Vault. The recovery phrase encrypts the user's Data Key using a key derivation similar to the Master Password method. If you are deploying to users with a single sign-on product like Azure or Okta, account recovery may not be necessary or warranted, since authentication is delegated to your identity provider. Therefore, it is best to simply not have account recovery as an option, if this is acceptable to your users. To disable account recovery, visit the Role > Enforcement Policies > Account Settings > select \"Disable Recovery Phrase for account recovery\". Account recovery can be enabled if the affected users store their Recovery Phrase in a safe location."
  },
    "SB_ENFORCE_STRONG_MASTER_PASSWORD":
  {
    "title": "Enforce a strong Master Password",
    "description": "For users who login with a Master Password, the key to decrypt and encrypt the Data Key is derived from the user's Master Password using the password-based key derivation function (PBKDF2), with 1,000,000 iterations by default. After the user types their Master Password, the key is derived locally and then unwraps the Data Key. After the Data Key is decrypted, it is used to unwrap the individual record keys and folder keys. The Record Key then decrypts each of the stored record contents locally. Keeper implements several mitigations against unauthorized access, device verification, throttling and other protections in the Amazon AWS environment. Enforcing a strong Master Password complexity significantly reduces any risk of offline brute force attack on a user's encrypted vault. The National Institute of Standards and Technology (NIST) provides password guidelines in: https://pages.nist.gov/800-63-3/sp800-63b.html The guidelines promote a balance between usability and security; Or in other words, passwords should be easy to remember but hard to guess. The NIST instruction recommends an eight character minimum but a higher value will ultimately result in a harder to guess/crack password. Keeper enforces at least 12 characters. We recommend increasing this to 16 or more. Password complexity can be configured on a per role-basis. See the https://docs.keeper.io/v/enterprise-guide/roles#master-password-complexity enforcement setting in the guide."
  },
  "SB_ENSURE_TWO_FACTOR_AUTHENTICATION_FOR_END_USERS":
  {
    "title": "Enforce Two-Factor Authentication for end-users",
    "description": "Two-Factor Authentication (2FA), also commonly referred to as multi-factor authentication (MFA), adds an additional layer of security to access the vault. The first layer is something your users know; their Master Password or SSO. The second layer is something they have. It can be either their mobile device (SMS text or a TOTP application) or by using a hardware device such as YubiKey or Google Titan key. While Keeper's cloud infrastructure implements several mitigations against brute force attack, adding a second means of authentication will makes it considerably more difficult for an attacker to gain access a user's vault. Using a role based enforcement can ensure all users of the enterprise are mandated to configure 2FA on their vault account. SSO-enabled users should ensure 2FA is configured with their IdP at a minimum. Keeper checks for a signed assertion from the identity provider during SSO authentication. For additional security, 2FA can be enabled on the Keeper side in addition to the IdP. To set up 2FA See the section in the guide: https://docs.keeper.io/v/enterprise-guide/two-factor-authentication."
  },
  "SB_CONFIGURE_IP_ALLOWLISTING":
  {
    "title": "Configure IP Allowlisting",
    "description": "To prevent users from accessing their work vault outside of approved locations and networks, administrators should consider activating IP Address Allowlisting.  This is a role-based enforcement setting that designated users can only access their vaults when their device is on an approved network. At minimum, users with Administrative privileges in Keeper should be locked down to specific IPs or IP ranges. This prevents malicious insider attacks as well as identity provider takeover attack vectors. If this is not possible, ensure that MFA is enforced. Visit the section on https://docs.keeper.io/v/enterprise-guide/ip-allow-keeper for more information on configuring roles to include this feature."
  },
  "SB_ENABLE_ACCOUNT_TRANSFER_POLICY":
  {
    "title": "Enable Account Transfer policy when necessary",
    "description": "Account Transfer provides a mechanism for a designated administrator to recover the contents of a user's vault, in case the employee suddenly leaves or is terminated. This is an optional feature that must be configured by the Keeper Administrator during the initial deployment phase of the Keeper rollout, because it requires specific steps to escrow the user's encryption keys. For step by step details visit the https://docs.keeper.io/v/enterprise-guide/account-transfer-policy. The Account Transfer policy is recommended if users are authenticating with a Master Password, and if the enterprise has concerns regarding the loss of specific user vaults. The Account Transfer policy gives admins with the assigned privilege to perform transfers of a Keeper vault for their managed users. If you have users (such as C-level executives or root-level admins) that do not want their vault transferred under any circumstances, these users can be placed into a role that does not have the transfer policy enabled."
  },
  "SB_CREATE_ALERTS":
  {
    "title": "Create alerts",
    "description": "Keeper's Advanced Reporting System provides built-in Alerting capabilities that will notify users and Administrators for important events. As a best practice, we have https://docs.keeper.io/v/enterprise-guide/recommended-alerts that can be configured by the Keeper Administrator. Alerts should be enabled on key administrative events to notify any suspicious activity coming from both external and insider threats."
  },
  "SB_PREVENT_INSTALLATION_OF_UNTRUSTED_EXTENSIONS":
  {
    "title": "Prevent installation of untrusted extensions",
    "description": "As a general security practice, we recommend that Enterprise customers limit the ability of end-users to install unapproved third-party browser extensions. Browser extensions with elevated permissions could have the ability to access any information within any website or browser-based application. Please refer to your device management software to ensure that Keeper is allowed, and unapproved extensions are blocked or removed."
  },
    "SB_DEPLOY_ACROSS_ENTIRE_ORGANIZATION":
  {
    "title": "Deploy across your entire organization",
    "description": "To protect all of your users across all of their devices, applications and websites, Keeper should be deployed to all users in your entire organization who handle privileged credentials. Any administrator or privileged user who does not use a secure password manager can put your organization at risk."
  },
    "SB_DISABLE_BROWSER_PASSWORD_MANAGERS":
  {
    "title": "Disable built-in browser password managers",
    "description": "Modern browsers typically have their own versions of a password manager. In addition to being less robust and secure than Keeper, these password managers can conflict with Keeper, causing login issues or even security contradictions.  To prevent conflicts and harden security, Keeper recommends disabling built-in browser password managers."
  },
    "SB_ENFORCE_LEAST_PRIVILEGE_POLICY":
  {
    "title": "Enforce least privilege policy on managed devices",
    "description": "Apply least privilege access controls for all managed devices to minimize attack surface and prevent unauthorized system access. Keeper Endpoint Privilege Manager “Least Privilege” policy reduces the risk of lateral movement, privilege escalation, and data breaches while supporting regulatory compliance frameworks like SOC 2, NIST, and ISO 27001."
  }
<<<<<<< HEAD
=======
}

AUDIT_EVENT_STATE_MAPPING = {
        "account_recovery": "Account Recovery Requested",
        "alias_added": "Added alternative email",
        "change_email": "Changed Email",
        "change_master_password": "Changed Master Password",
        "change_security_question": "Changed Security Question",
        "device_user_passkey_add": "Biometric passkey add",
        "device_user_passkey_remove": "Biometric passkey removal",
        "set_alternate_master_password": "Alternate Master Password Set",
        "set_biometric_access": "Biometric Access Set",
        "admin_permission_added": "Add Administrative Permission",
        "admin_permission_removed": "Remove Administrative Permission",
        "bw_record_high_risk": "BreachWatch detected high-risk record password",
        "bw_record_ignored": "User ignored detected high-risk record password",
        "bw_record_resolved": "User resolved detected high-risk record password",
        "chat_contact_added": "Added Contact on Chat",
        "chat_file_attached": "Sent File on Chat",
        "chat_login": "Chat Login",
        "chat_login_failed": "Chat Login Failure",
        "chat_message_destruct": "Self-Destructed Chat Message",
        "chat_message_received": "Received Chat Message",
        "chat_message_sent": "Sent Chat Message",
        "compliance_report_deleted": "Deleted Compliance Report",
        "compliance_report_downloaded": "Downloaded Compliance Report",
        "compliance_report_exported": "Exported Compliance Report",
        "compliance_report_run": "Generated Compliance Report",
        "compliance_report_saved": "Saved Compliance Report",
        "saved_criteria_deleted": "Deleted Compliance Report Criteria",
        "saved_criteria_edited": "Edited Compliance Report Criteria",
        "saved_criteria_saved": "Saved Compliance Report Criteria",
        "unsaved_compliance_report_exported": "Unsaved Compliance Report Exported",
        "agent_added_collection_link": "Agent added collection link",
        "agent_added_to_collection": "Agent added to collection",
        "agent_authentication_failed": "Agent Auth Failed",
        "agent_created_collection": "Agent created collection",
        "agent_removed": "Removed agent",
        "agent_removed_from_collection": "Agent removed from collection",
        "agent_unregistered": "Agent Unregistered",
        "agent_updated": "Updated agent",
        "approval_request_created": "Agent created approval request",
        "approval_request_removed": "Removed approval request",
        "approval_request_status_changed": "Changed approval request status",
        "collection_created": "Created collection",
        "collection_link_added": "Added collection link",
        "collection_link_removed": "Removed collection link",
        "collection_removed": "Removed collection",
        "collection_updated": "Updated collection",
        "deployment_authentication_failed": "Deployment Auth Failed",
        "deployment_created": "Created deployment",
        "deployment_removed": "Removed deployment",
        "deployment_updated": "Updated deployment",
        "policy_created": "Created policy",
        "policy_removed": "Removed policy",
        "policy_updated": "Updated policy",
        "register_agent": "Registered agent",
        "keeper_ai_critical_risk_level_detected": "KeeperAI Detected Critical Risk",
        "keeper_ai_high_risk_level_detected": "KeeperAI Detected High Risk",
        "keeper_ai_medium_risk_level_detected": "KeeperAI Detected Medium Risk",
        "keeper_ai_pam_configuration_feature_disabled": "Disabled KeeperAI in the PAM Config",
        "keeper_ai_pam_configuration_feature_enabled": "event_keeper_ai_pam_configuration_feature_enabled",
        "keeper_ai_recording_disabled": "KeeperAI Recording Disabled",
        "keeper_ai_recording_enabled": "KeeperAI Recording Enabled",
        "keeper_ai_session_locked_by_ai_critical": "Session Locked by KeeperAI (Critical Threat)",
        "keeper_ai_session_locked_by_ai_high": "Session Locked by KeeperAI (High Threat)",
        "keeper_ai_session_locked_by_ai_medium": "Session Locked by KeeperAI (Medium Threat)",
        "keeper_ai_session_terminate_disabled": "KeeperAI Terminate Session Disabled",
        "keeper_ai_session_terminate_enabled": "KeeperAI Terminate Session Enabled",
        "keeper_ai_session_unlocked_by_user": "Session Unlocked by User",
        "pam_session_recording_downloaded": "Session Recording Files Downloaded",
        "app_client_access": "Accessed Secrets Manager from App",
        "app_client_access_denied": "Denied access to Secrets Manager from Client Device",
        "app_client_added": "Added Client Device to Secrets Manager App",
        "app_client_connected": "Initialized Client Device on Secrets Manager App",
        "app_client_expired": "Secrets Manager Client Device Access Expired",
        "app_client_folder_create": "Created Folder from Secrets Manager device",
        "app_client_folder_delete": "Deleted Folder from Secrets Manager device",
        "app_client_folder_remove_record": "Record removed from shared folder by Secrets Manager device",
        "app_client_folder_update": "Updated Folder from Secrets Manager device",
        "app_client_record_create": "Record created by Secrets Manager device",
        "app_client_record_delete": "Record deleted by Secrets Manager device",
        "app_client_record_update": "Record updated by Secrets Manager device",
        "app_client_removed": "Removed Client Device from Secrets Manager App",
        "app_folder_removed": "Folder removed from Secrets Manager",
        "app_folder_share_changed": "Changed folder permission to Secrets Manager",
        "app_folder_shared": "Folder shared with Secrets Manager",
        "app_record_removed": "Record removed from Secrets Manager",
        "app_record_share_changed": "Changed record permission to Secrets Manager",
        "app_record_shared": "Record Shared with Secrets Manager App",
        "pam_configuration_created": "PAM Configuration Created",
        "pam_configuration_deleted": "PAM Configuration Deleted",
        "pam_configuration_updated": "PAM Configuration Updated",
        "pam_gateway_created": "Gateway Created",
        "pam_gateway_offline": "Gateway Offline",
        "pam_gateway_online": "Gateway Online",
        "pam_gateway_removed": "Gateway Removed",
        "record_rotation_created": "Rotation Settings added to Record",
        "record_rotation_disabled": "Rotation Disabled on Record",
        "record_rotation_on_demand_fail": "On Demand Rotation Failed",
        "record_rotation_on_demand_ok": "On Demand Rotation Successful",
        "record_rotation_scheduled_fail": "Scheduled Rotation Failed",
        "record_rotation_scheduled_ok": "Scheduled Rotation Successful",
        "record_rotation_updated": "Rotation Settings Changed on Record",
        "login": "Logged In",
        "login_console": "Console Login",
        "login_failure": "Failed Login",
        "enterprise_addon_added": "Added add-on",
        "enterprise_addon_removed": "Removed add-on",
        "enterprise_created": "Created enterprise",
        "enterprise_deleted": "Deleted enterprise",
        "enterprise_file_plan_changed": "Changed File Plan",
        "msp_changes_mc_plan": "Changed MC Plan",
        "msp_changes_mc_seats": "Changed MC Maximum license count",
        "gradient_connection_remove": "Gradient MSP remove",
        "gradient_connection_setup": "Gradient MSP setup",
        "gradient_mappings_setup": "Gradient MSP mappings",
        "gradient_sync_fail": "Gradient MSP sync fail",
        "msp_activated": "MSP Activated",
        "msp_attaches_mc": "Attached to node",
        "msp_creates_mc": "Registered Managed Company",
        "msp_deactivated": "MSP Deactivated",
        "msp_deletes_mc": "Deleted Managed Company",
        "msp_pauses_mc": "Paused Managed Company",
        "msp_removes_mc": "Removed Managed Company",
        "msp_renames_mc": "Renamed Managed Company",
        "msp_resumes_mc": "Resumed Managed Company",
        "agent_removed_approval_request": "Agent Removed Approval Request",
        "audit_alert_created": "Created Alert",
        "audit_alert_deleted": "Deleted Alert",
        "audit_alert_paused": "Paused Alert",
        "audit_alert_resumed": "Resumed Alert",
        "audit_sync_removed": "Removed Audit Log Sync",
        "audit_sync_setup": "Setup Audit Log Sync",
        "bridge_activated": "Activated AD Bridge",
        "bridge_deleted": "Deleted AD Bridge",
        "bridge_updated": "Updated AD Bridge",
        "email_provisioning_activated": "Activated Email Provisioning",
        "email_provisioning_deleted": "Deleted Email Provisioning",
        "node_created": "Created Node",
        "node_deleted": "Deleted Node",
        "out_of_seats": "License reached maximum",
        "record_type_created": "Created Record Type",
        "record_type_deleted": "Deleted Record Type",
        "record_type_updated": "Updated Record Type",
        "report_created": "Created Report",
        "report_deleted": "Deleted Report",
        "report_modified": "Modified Report",
        "role_created": "Created Role",
        "role_deleted": "Deleted Role",
        "role_enforcement_changed": "Changed Role Policy",
        "scim_activated": "Activated SCIM",
        "scim_deleted": "Deleted SCIM",
        "scim_updated": "Activated SCIM",
        "set_2fa_configuration": "Set 2FA Configuration",
        "set_custom_email_content": "Set Custom Email",
        "set_custom_email_logo": "Set Email Logo",
        "set_custom_header_logo": "Set Vault Logo",
        "ssh_agent_approved": "Approved the SSH agent",
        "ssh_agent_started": "Started the SSH agent",
        "ssh_agent_stopped": "Stopped the SSH agent",
        "sso_activated": "Activated SSO Connect",
        "sso_deleted": "Deleted SSO Connect",
        "sso_updated": "Updated SSO Connect",
        "team_created": "Created Team",
        "team_deleted": "Deleted Team",
        "team_provisioned_by_scim": "SCIM Provisioned Team",
        "create_public_api_token_in_days": "Admin created an API token",
        "revoke_public_api_token": "Deleted Public API Token",
        "role_managed_node_added": "Add A Manage Node To A Role",
        "role_managed_node_removed": "Remove A Manage Node From A Role",
        "role_managed_node_updated": "Change Cascade Node Permission",
        "accept_invitation": "Accepted Invitation",
        "accept_transfer": "Accepted Transfer Consent",
        "account_recovery_decline": "Recovery Phrase Set Declined",
        "account_recovery_setup": "Recovery Phrase Set",
        "add_security_key": "Added Security Key",
        "added_admin_key": "Granted Admin Permissions",
        "added_to_role": "Added User to Role",
        "auto_invite_user": "Auto-Invited User",
        "clear_security_data": "Cleared security audit data",
        "create_user": "Created User",
        "decline_invitation": "Declined Invitation",
        "delete_pending_user": "Deleted Pending User",
        "delete_security_key": "Deleted Security Key",
        "delete_user": "Deleted User",
        "device_admin_account_locked": "Admin locked device account",
        "device_admin_account_unlocked": "Admin unlocked device account",
        "device_admin_approval_requested": "Admin approval for device requested",
        "device_admin_locked": "Admin locked device",
        "device_admin_loggedout": "Admin Logged Out device",
        "device_admin_removed": "Admin removed device",
        "device_admin_unlocked": "Admin unlocked device",
        "device_approved": "Device approved",
        "device_approved_by_admin": "Device approved by admin",
        "device_user_approval_requested": "User requested self approval for device",
        "device_user_blocked": "User Blocked Device",
        "device_user_linked": "User Linked Devices",
        "device_user_locked": "User Locked Device",
        "device_user_loggedout": "User Logged Out Device",
        "device_user_removed": "User Removed Device",
        "device_user_renamed": "User Renamed Device",
        "device_user_unblocked": "User Unblocked Device",
        "device_user_unlinked": "User Unlinked Devices",
        "device_user_unlocked": "User Unlocked Device",
        "enable_user": "Enabled User",
        "enterprise_2fa_disabled_by_admin": "Disabled 2FA By Admin",
        "enterprise_product_changed": "Changed plan",
        "enterprise_to_consumption_billing": "Converted to Consumption billing",
        "expire_password": "Expired Master Password",
        "lock_user": "Locked User",
        "login_failed_console": "Failed Console Login",
        "login_failed_ip_whitelist": "IP Blocked",
        "payment_method_updated": "Payment Method Updated",
        "pending_added_to_role": "Added Pending User to Role",
        "pending_removed_from_role": "Removed Pending User from Role",
        "reauthentication_reprompt_success": "Master password reprompt success",
        "reauthentication_reprompt_throttle": "Re-authentication prompt throttled",
        "removed_from_role": "Removed User from Role",
        "role_team_add": "Added Role to Team",
        "role_team_remove": "Removed Role from Team",
        "scim_access_failure": "SCIM access failure",
        "send_invitation": "Invited User",
        "set_two_factor_off": "Disabled Two-Factor Auth",
        "set_two_factor_on": "Enabled Two-Factor Auth",
        "two_factor_code_invalid": "The Two-Factor code is invalid",
        "two_factor_disabled_by_support": "Disabled 2FA By Keeper Support",
        "vault_transferred": "Transferred Vault",
        "sb_configure_ip_allowlisting": "Configure IP Allowlisting",
        "sb_create_alerts": "Create alerts",
        "sb_create_at_least_two_keeper_administrators": "Create at least two Keeper Administrators",
        "sb_deploy_across_entire_organization": "Deploy Across Your Entire Organization",
        "sb_disable_account_recovery": "Disable Account Recovery",
        "sb_disable_browser_password_managers": "Disable Browser Password Managers",
        "sb_enable_account_transfer_policy": "Enable Account Transfer Policy",
        "sb_enforce_least_privilege_policy": "Enforce Least Privileged Policy",
        "sb_enforce_strong_master_password": "Enforce a strong Master Password",
        "sb_ensure_outside_sso_administrator_exists": "Ensure Outside SSO Administrator Exists",
        "sb_ensure_two_factor_authentication_admin_users": "Ensure Two-Factor Authentication For Admin Users",
        "sb_ensure_two_factor_authentication_for_end_users": "Ensure Two-Factor Authentication For End Users",
        "sb_lock_down_sso_provider": "Lock down your SSO provider",
        "sb_prevent_installation_of_untrusted_extensions": "Prevent Installation of Untrusted Extensions",
        "sb_reduce_administrator_privilege": "Reduce Administrator Privilege",
        "accept_share": "Accepted Share Request",
        "added_shared_folder": "Added Shared Folder",
        "added_to_team": "Added User to Team",
        "cancel_share": "Rejected Share Request",
        "change_share": "Changed Record Share",
        "deleted_shared_folder": "Deleted Shared Folder",
        "ext_share_access": "One-Time Share Re-opened",
        "ext_share_added": "One-Time Share Added",
        "ext_share_connected": "One-Time Share Opened",
        "ext_share_expired": "One-Time Share Expired",
        "ext_share_removed": "One-Time Share Removed",
        "folder_add_outside_user": "Folder Shared Outside",
        "folder_add_record": "Added Record to Shared Folder",
        "folder_add_team": "Added Team to Folder",
        "folder_add_user": "Added User to Folder",
        "folder_change_record": "Changed Record Permissions",
        "folder_change_team": "Changed Team Permissions",
        "folder_change_user": "Changed User Permissions",
        "folder_remove_record": "Removed Record from Shared Folder",
        "folder_remove_team": "Removed Team from Folder",
        "folder_remove_user": "Removed User from Folder",
        "record_share_outside_user": "Record Shared Outside",
        "remove_share": "Removed Record Share",
        "removed_from_team": "Removed User from Team",
        "share": "Shared Record",
        "shared_folder_folder_record_restored": "Shared Folder Folder Record Restored",
        "shared_folder_folder_restored": "Shared Folder Folder Restored",
        "shared_folder_record_restored": "Shared Folder Record Restored",
        "shared_folder_restored": "Shared Folder Restored",
        "transfer_owner": "Transferred Record Ownership",
        "added_folder": "Added Folder",
        "added_identity": "Added Identity",
        "added_payment_card": "Added Payment Card",
        "audit_alert_sent": "Sent Audit Alert",
        "audit_sync_failed": "Failed Audit Log Sync",
        "audit_sync_paused": "Paused Audit Log Sync",
        "audit_sync_restored": "Restored Audit Log Sync",
        "audit_sync_resumed": "Resumed Audit Log Sync",
        "changed_identity": "Changed Identity",
        "changed_payment_card": "Changed Payment Card",
        "copy_password": "Copied Password to Clipboard",
        "deleted_folder": "Deleted Folder",
        "duplicate_record": "Duplicated Record",
        "empty_trash": "Emptied Trash Bin",
        "exported_records": "Exported Records",
        "fast_fill": "Filled Record",
        "file_attachment_deleted": "Deleted File Attachment",
        "file_attachment_downloaded": "Downloaded File Attachment",
        "file_attachment_exported": "Exported File Attachment",
        "file_attachment_uploaded": "Uploaded File Attachment",
        "file_attachment_viewed": "Viewed File Attachment",
        "imported_records": "Imported Records",
        "open_record": "Opened Record",
        "record_add": "Added Record",
        "record_delete": "Deleted Record",
        "record_password_change": "Record Password Changed",
        "record_restored": "Deleted Record Restored",
        "record_update": "Updated Record",
        "reused_password": "Created Re-used Password",
        "revision_restored": "Record Revision Restored",
        "discovery_job_completed": "Completed Discovery",
        "discovery_job_started": "Started Discovery",
        "ksm_app_shared": "Secrets Manager Application Shared",
        "pam_kcm_connection_started": "Started Connection",
        "pam_kcm_connection_stopped": "Stopped Connection",
        "pam_kcm_connection_terminated": "Terminated Connection",
        "pam_rbi_started": "Started Remote Browser Isolation",
        "pam_rbi_stopped": "Stopped Remote Browser Isolation",
        "pam_rbi_terminated": "Terminated Remote Browser Isolation",
        "pam_session_rbi_recording_started": "Remote Browser Isolation with recording started",
        "pam_session_rbi_recording_stopped": "Remote Browser Isolation with recording stopped",
        "pam_session_recording_started": "Connection with recording started",
        "pam_session_recording_stopped": "Connection with recording stopped",
        "pam_tunnel_started": "Started Tunnel",
        "pam_tunnel_stopped": "Stopped Tunnel",
        "pam_tunnel_terminated": "Terminated Tunnel",
>>>>>>> d238d6b7
}<|MERGE_RESOLUTION|>--- conflicted
+++ resolved
@@ -422,8 +422,6 @@
     "title": "Enforce least privilege policy on managed devices",
     "description": "Apply least privilege access controls for all managed devices to minimize attack surface and prevent unauthorized system access. Keeper Endpoint Privilege Manager “Least Privilege” policy reduces the risk of lateral movement, privilege escalation, and data breaches while supporting regulatory compliance frameworks like SOC 2, NIST, and ISO 27001."
   }
-<<<<<<< HEAD
-=======
 }
 
 AUDIT_EVENT_STATE_MAPPING = {
@@ -743,5 +741,4 @@
         "pam_tunnel_started": "Started Tunnel",
         "pam_tunnel_stopped": "Stopped Tunnel",
         "pam_tunnel_terminated": "Terminated Tunnel",
->>>>>>> d238d6b7
 }