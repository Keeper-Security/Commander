#  _  __
# | |/ /___ ___ _ __  ___ _ _ ®
# | ' </ -_) -_) '_ \/ -_) '_|
# |_|\_\___\___| .__/\___|_|
#              |_|
#
# Keeper Commander
# Copyright 2025 Keeper Security Inc.
# Contact: ops@keepersecurity.com
#

import json
import logging
import os
import subprocess
import getpass
from typing import Dict, Any, Tuple, Optional

from fido2.webauthn import PublicKeyCredentialCreationOptions, PublicKeyCredentialRequestOptions

from ... import utils
from .base import StorageHandler
from ..utils.constants import (
    ERROR_MESSAGES,
    WINDOWS_REGISTRY_PATH
)
from ..utils.error_handler import BiometricErrorHandler
from .base import BasePlatformHandler


class WindowsStorageHandler(StorageHandler):
    """Windows Registry storage handler"""

    def __init__(self):
        self.key_path = WINDOWS_REGISTRY_PATH

    def _get_registry_key(self):
        """Get Windows registry key"""
        try:
            import winreg
            try:
                return winreg.OpenKey(winreg.HKEY_CURRENT_USER, self.key_path, 0, winreg.KEY_ALL_ACCESS)
            except FileNotFoundError:
                return winreg.CreateKey(winreg.HKEY_CURRENT_USER, self.key_path)
        except ImportError:
            return None

    def get_biometric_flag(self, username: str) -> bool:
        """Get biometric flag from Windows registry - True if credential ID exists"""
        return self.get_credential_id(username) is not None

    def delete_biometric_flag(self, username: str) -> bool:
        """Delete biometric flag from Windows registry - removes credential ID"""
        return self.delete_credential_id(username)

    def store_credential_id(self, username: str, credential_id: str) -> bool:
        """Store credential ID for user in Windows registry (also serves as biometric flag)"""
        try:
            import winreg
            key = self._get_registry_key()
            if key:
                winreg.SetValueEx(key, username, 0, winreg.REG_SZ, credential_id)
                winreg.CloseKey(key)
                logging.debug(f'Stored credential ID for user: {username}')
                return True
        except Exception as e:
            logging.warning(f"Failed to store credential ID for {username}: {str(e)}")
            BiometricErrorHandler.create_storage_error("store credential ID", "Windows registry", e)
        return False

    def get_credential_id(self, username: str) -> Optional[str]:
        """Get stored credential ID for user from Windows registry"""
        try:
            import winreg
            key = self._get_registry_key()
            if key:
                try:
                    value, reg_type = winreg.QueryValueEx(key, username)
                    winreg.CloseKey(key)
                    # Only handle the new string format (credential_id)
                    if reg_type == winreg.REG_SZ and value:
                        logging.debug(f'Retrieved credential ID for user: {username}')
                        return str(value)
                    else:
                        return None
                except FileNotFoundError:
                    winreg.CloseKey(key)
                    logging.debug(f'No stored credential ID found for user: {username}')
                    return None
        except Exception as e:
            logging.warning(f"Failed to retrieve credential ID for {username}: {str(e)}")
            BiometricErrorHandler.create_storage_error("get credential ID", "Windows registry", e)
        return None

    def delete_credential_id(self, username: str) -> bool:
        """Delete stored credential ID for user from Windows registry"""
        try:
            import winreg
            key = self._get_registry_key()
            if key:
                try:
                    winreg.DeleteValue(key, username)
                    winreg.CloseKey(key)
                    logging.debug(f'Deleted stored credential ID for user: {username}')
                    return True
                except FileNotFoundError:
                    winreg.CloseKey(key)
                    logging.debug(f'Credential ID for user {username} was already deleted')
                    return True
        except Exception as e:
            logging.warning(f"Failed to delete credential ID for {username}: {str(e)}")
            BiometricErrorHandler.create_storage_error("delete credential ID", "Windows registry", e)
        return False


class WindowsHandler(BasePlatformHandler):
    """Windows-specific biometric handler"""

    def _create_storage_handler(self) -> StorageHandler:
        return WindowsStorageHandler()

    def _get_platform_name(self) -> str:
        return "Windows Hello"

<<<<<<< HEAD
=======
    def _get_current_user_sid(self) -> Optional[str]:
        """Get current user SID using PowerShell and WMI"""
        try:
            cmd = ['powershell', '-Command', 
                   f"(Get-WmiObject -Class Win32_UserAccount -Filter \"Name='{getpass.getuser()}'\").SID"]
            result = subprocess.run(cmd, capture_output=True, text=True, check=True)
            return result.stdout.strip()
        except subprocess.CalledProcessError:
            try:
                cmd = ['whoami', '/user', '/fo', 'csv']
                result = subprocess.run(cmd, capture_output=True, text=True, check=True)
                lines = result.stdout.strip().split('\n')
                if len(lines) > 1:
                    # Parse CSV output - SID is in the second column
                    sid_line = lines[1].split(',')
                    if len(sid_line) > 1:
                        return sid_line[1].strip('"')
            except subprocess.CalledProcessError:
                pass
            
            return None

    def _check_biometrics(self) -> bool:
        """Check if biometrics (face/fingerprint) are enrolled"""
        sid = self._get_current_user_sid()
        if not sid:
            return False
        
        reg_path = r"SOFTWARE\Microsoft\Windows\CurrentVersion\WinBio\AccountInfo\{}".format(sid)
        try:
            import winreg
            with winreg.OpenKey(winreg.HKEY_LOCAL_MACHINE, reg_path) as key:
                value, regtype = winreg.QueryValueEx(key, "EnrolledFactors")
                # 2 = Face, 8 = Fingerprint, 10 = Face and Fingerprint
                return value in [2, 8, 10]
        except (FileNotFoundError, ImportError):
            return False

    def _check_pin_enrollment(self) -> bool:
        """Check if PIN is enrolled"""
        sid = self._get_current_user_sid()
        if not sid:
            return False
        
        reg_path = r"SOFTWARE\Microsoft\Windows\CurrentVersion\Authentication\Credential Providers\{{D6886603-9D2F-4EB2-B667-1971041FA96B}}\{}".format(sid)
        try:
            import winreg
            with winreg.OpenKey(winreg.HKEY_LOCAL_MACHINE, reg_path) as key:
                value, regtype = winreg.QueryValueEx(key, "LogonCredsAvailable")
                return value == 1
        except (FileNotFoundError, ImportError):
            return False



>>>>>>> eed6b7d5
    def detect_capabilities(self) -> Tuple[bool, str]:
        """Detect Windows Hello capabilities"""
        if os.name != 'nt':
            return False, "Not running on Windows"

        try:
            has_biometrics = self._check_biometrics()
            has_pin = self._check_pin_enrollment()
            
            if has_biometrics or has_pin:
                features = []
                if has_biometrics:
                    features.append("Biometrics")
                if has_pin:
                    features.append("PIN")
                return True, f"Windows Hello available: {', '.join(features)}"
            else:
                return False, Exception(ERROR_MESSAGES['windows_hello_not_setup'])

        except Exception as e:
            return False, f"Error detecting Windows Hello: {str(e)}"

    def create_webauthn_client(self, data_collector, timeout: int = 30):
        """Create Windows WebAuthn client"""
        try:
            from fido2.client.windows import WindowsClient
            return WindowsClient(client_data_collector=data_collector)
        except ImportError:
            raise Exception('Windows Hello client not available. Install fido2[pcsc]')

    def handle_credential_creation(self, creation_options: Dict[str, Any], timeout: int = 30) -> Dict[str, Any]:
        """Handle Windows-specific credential creation"""
        return self._prepare_credential_creation_options(creation_options, timeout)

    def handle_authentication_options(self, pk_options: Dict[str, Any], timeout: int = 10) -> Dict[str, Any]:
        """Handle Windows-specific authentication options"""
        return self._prepare_authentication_options(pk_options, timeout)

    def perform_authentication(self, client, options: PublicKeyCredentialRequestOptions):
        """Perform Windows Hello authentication"""
        try:
            return client.get_assertion(options)
        except Exception as e:
            raise self._handle_authentication_error(e, self._get_platform_name())

    def perform_credential_creation(self, client, options: PublicKeyCredentialCreationOptions):
        """Perform Windows Hello credential creation"""
        try:
            return client.make_credential(options)
        except Exception as e:
            raise self._handle_credential_creation_error(e, self._get_platform_name()) <|MERGE_RESOLUTION|>--- conflicted
+++ resolved
@@ -122,8 +122,6 @@
     def _get_platform_name(self) -> str:
         return "Windows Hello"
 
-<<<<<<< HEAD
-=======
     def _get_current_user_sid(self) -> Optional[str]:
         """Get current user SID using PowerShell and WMI"""
         try:
@@ -177,9 +175,6 @@
         except (FileNotFoundError, ImportError):
             return False
 
-
-
->>>>>>> eed6b7d5
     def detect_capabilities(self) -> Tuple[bool, str]:
         """Detect Windows Hello capabilities"""
         if os.name != 'nt':
