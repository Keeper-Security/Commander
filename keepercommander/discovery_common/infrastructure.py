--- conflicted
+++ resolved
@@ -1,11 +1,7 @@
 from __future__ import annotations
 import logging
 from .constants import DIS_INFRA_GRAPH_ID
-<<<<<<< HEAD
-from .utils import get_connection
-=======
 from .utils import get_connection, make_agent
->>>>>>> ff4c93c2
 from ..keeper_dag import DAG, EdgeType
 from ..keeper_dag.exceptions import DAGVertexException
 from ..keeper_dag.crypto import urlsafe_str_to_bytes
