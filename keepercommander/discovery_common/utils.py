from __future__ import annotations
import os
from .constants import PAM_USER
from .types import DiscoveryObject
<<<<<<< HEAD
from ..keeper_dag.vertex import DAGVertex
=======
from keepercommander.keeper_dag.vertex import DAGVertex
from .__version__ import __version__
>>>>>>> 9b5bbec3
from typing import List, Optional, TYPE_CHECKING

if TYPE_CHECKING:
    from ..keeper_dag.dag import DAG


def value_to_boolean(value):
    value = str(value)
    if value.lower() in ['true', 'yes', 'on', '1']:
        return True
    elif value.lower() in ['false', 'no', 'off', '0']:
        return False
    else:
        return None


def get_connection(**kwargs):

    """
    This method will return the proper connection based on the params passed in.

    If `ksm` and a KDNRM KSM instance, it will connect using keeper secret manager.
    If `params` and a KeeperParam instance, it will connect using Commander.
    If the env var `USE_LOCAL_DAG` is True, it will connect using the Local test DAG engine.

    It returns a child instance of the Connection class.
    """

    # if the connection is passed in, return it.
    if kwargs.get("connection") is not None:
        return kwargs.get("connection")

    ksm = kwargs.get("ksm")
    params = kwargs.get("params")
<<<<<<< HEAD
    if value_to_boolean(os.environ.get("USE_LOCAL_DAG")) is True:
        from ..keeper_dag.connection.local import Connection
        conn = Connection()
    else:
        if ksm is not None:
            from ..keeper_dag.connection.ksm import Connection
            conn = Connection(config=ksm.storage_config)
        elif params is not None:
            from ..keeper_dag.connection.commander import Connection
            conn = Connection(params=params)
=======
    logger = kwargs.get("logger")
    if value_to_boolean(os.environ.get("USE_LOCAL_DAG")):
        from keepercommander.keeper_dag.connection.local import Connection
        conn = Connection(logger=logger)
    else:
        if ksm is not None:
            from keepercommander.keeper_dag.connection.ksm import Connection
            conn = Connection(config=ksm.storage_config, logger=logger)
        elif params is not None:
            from keepercommander.keeper_dag.connection.commander import Connection
            conn = Connection(params=params, logger=logger)
>>>>>>> 9b5bbec3
        else:
            raise ValueError("Must pass 'ksm' for KSK, 'params' for Commander. Found neither.")
    return conn


def split_user_and_domain(user: str) -> (Optional[str], Optional[str]):

    if user is None:
        return None, None

    domain = None

    if "\\" in user:
        user_parts = user.split("\\", maxsplit=1)
        user = user_parts[0]
        domain = user_parts[1]
    elif "@" in user:
        user_parts = user.split("@")
        domain = user_parts.pop()
        user = "@".join(user_parts)

    return user, domain


def user_check_list(user: str, name: Optional[str] = None, source: Optional[str] = None) -> List[str]:
    user, domain = split_user_and_domain(user)
    user = user.lower()
    check_list = [user, f".\\{user}", ]
    if name is not None:
        name = name.lower()
        check_list += [name, f".\\{name}"]
    if source is not None:
        check_list.append(f"{source.lower()[:15]}\\{user}")
        check_list.append(f"{user}@{source.lower()}")
        netbios_parts = source.split(".")
        if len(netbios_parts) > 1:
            check_list.append(f"{netbios_parts[0][:15]}\\{user}")
            check_list.append(f"{user}@{netbios_parts[0]}")
    if domain is not None:
        domain = domain.lower()
        check_list.append(f"{domain}[:15]\\{user}")
        check_list.append(f"{user}@{domain}")
        domain_parts = domain.split(".")
        if len(domain_parts) > 1:
            check_list.append(f"{domain_parts[0][:15]}\\{user}")
            check_list.append(f"\\{user}@{domain_parts[0]}")

    return list(set(check_list))


def user_in_lookup(user: str, lookup: dict, name: Optional[str] = None, source: Optional[str] = None) -> bool:

    for check_user in user_check_list(user, name, source):
        if check_user in lookup:
            return True
    return False


def find_user_vertex(graph: DAG, user: str, domain: Optional[str] = None) -> Optional[DAGVertex]:

    user_vertices = graph.search_content({"record_type": PAM_USER})
    for user_vertex in user_vertices:

        # Make sure the vertex is active, and has content data
        if user_vertex.active is False or user_vertex.has_data is False:
            continue
        content = DiscoveryObject.get_discovery_object(user_vertex)

        current_user, current_domain = split_user_and_domain(content.item.user)

        # If we are want a directory user and the current user is not one, or does not match the domain, then skip
        if domain is not None and (current_domain is None or domain.lower() != current_domain.lower()):
            continue

        if current_user.lower() == user.lower():
            return user_vertex

    return None


def make_agent(text) -> str:
    return f"{text}/{__version__}"<|MERGE_RESOLUTION|>--- conflicted
+++ resolved
@@ -1,13 +1,9 @@
 from __future__ import annotations
 import os
+from .__version__ import __version__
 from .constants import PAM_USER
 from .types import DiscoveryObject
-<<<<<<< HEAD
 from ..keeper_dag.vertex import DAGVertex
-=======
-from keepercommander.keeper_dag.vertex import DAGVertex
-from .__version__ import __version__
->>>>>>> 9b5bbec3
 from typing import List, Optional, TYPE_CHECKING
 
 if TYPE_CHECKING:
@@ -42,32 +38,19 @@
 
     ksm = kwargs.get("ksm")
     params = kwargs.get("params")
-<<<<<<< HEAD
-    if value_to_boolean(os.environ.get("USE_LOCAL_DAG")) is True:
+    logger = kwargs.get("logger")
+    if value_to_boolean(os.environ.get("USE_LOCAL_DAG")):
         from ..keeper_dag.connection.local import Connection
-        conn = Connection()
+        conn = Connection(logger=logger)
     else:
         if ksm is not None:
             from ..keeper_dag.connection.ksm import Connection
-            conn = Connection(config=ksm.storage_config)
+            conn = Connection(config=ksm.storage_config, logger=logger)
         elif params is not None:
             from ..keeper_dag.connection.commander import Connection
-            conn = Connection(params=params)
-=======
-    logger = kwargs.get("logger")
-    if value_to_boolean(os.environ.get("USE_LOCAL_DAG")):
-        from keepercommander.keeper_dag.connection.local import Connection
-        conn = Connection(logger=logger)
-    else:
-        if ksm is not None:
-            from keepercommander.keeper_dag.connection.ksm import Connection
-            conn = Connection(config=ksm.storage_config, logger=logger)
-        elif params is not None:
-            from keepercommander.keeper_dag.connection.commander import Connection
             conn = Connection(params=params, logger=logger)
->>>>>>> 9b5bbec3
         else:
-            raise ValueError("Must pass 'ksm' for KSK, 'params' for Commander. Found neither.")
+            raise ValueError("Must pass 'ksm' for KSM, 'params' for Commander. Found neither.")
     return conn
 
 
