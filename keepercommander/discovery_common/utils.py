--- conflicted
+++ resolved
@@ -38,18 +38,6 @@
 
     ksm = kwargs.get("ksm")
     params = kwargs.get("params")
-<<<<<<< HEAD
-    if value_to_boolean(os.environ.get("USE_LOCAL_DAG")) is True:
-        from ..keeper_dag.connection.local import Connection
-        conn = Connection()
-    else:
-        if ksm is not None:
-            from ..keeper_dag.connection.ksm import Connection
-            conn = Connection(config=ksm.storage_config)
-        elif params is not None:
-            from ..keeper_dag.connection.commander import Connection
-            conn = Connection(params=params)
-=======
     logger = kwargs.get("logger")
     if value_to_boolean(os.environ.get("USE_LOCAL_DAG")):
         from ..keeper_dag.connection.local import Connection
@@ -61,7 +49,6 @@
         elif params is not None:
             from ..keeper_dag.connection.commander import Connection
             conn = Connection(params=params, logger=logger)
->>>>>>> ff4c93c2
         else:
             raise ValueError("Must pass 'ksm' for KSM, 'params' for Commander. Found neither.")
     return conn
