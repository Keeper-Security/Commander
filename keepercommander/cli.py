--- conflicted
+++ resolved
@@ -105,21 +105,10 @@
                 if cmd in commands:
                     command = commands[cmd]
                 else:
-<<<<<<< HEAD
-                    if params.enterprise:
-                        if cmd in enterprise_commands:
-                            command = enterprise_commands[cmd]
-                        elif cmd in msp_commands:
-                            command = msp_commands[cmd]
-                    else:
-                        logging.error('This command is restricted to Keeper Enterprise administrators.')
-                        return
-=======
                     if cmd in enterprise_commands:
                         command = enterprise_commands[cmd]
                     elif cmd in msp_commands:
                         command = msp_commands[cmd]
->>>>>>> e39bbe54
 
                 if command.is_authorised():
                     if not params.session_token:
