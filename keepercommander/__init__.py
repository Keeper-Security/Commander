--- conflicted
+++ resolved
@@ -10,8 +10,4 @@
 # Contact: ops@keepersecurity.com
 #
 
-<<<<<<< HEAD
-__version__ = '17.1.15'
-=======
-__version__ = '17.1.18'
->>>>>>> d238d6b7
+__version__ = '17.1.18'