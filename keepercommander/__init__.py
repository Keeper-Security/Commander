--- conflicted
+++ resolved
@@ -10,8 +10,4 @@
 # Contact: ops@keepersecurity.com
 #
 
-<<<<<<< HEAD
-__version__ = '17.1.2'
-=======
-__version__ = '17.1.3'
->>>>>>> 21c5eabf
+__version__ = '17.1.3'