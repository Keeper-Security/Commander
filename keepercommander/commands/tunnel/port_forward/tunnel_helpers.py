import base64
import enum
import json
import logging
import os
import secrets
import socket
import string
import sys
import time
import ssl
import asyncio

from keeper_secrets_manager_core.utils import string_to_bytes, bytes_to_string, url_safe_str_to_bytes
from cryptography.hazmat.backends import default_backend
from cryptography.hazmat.primitives.ciphers.aead import AESGCM
from cryptography.hazmat.primitives import hashes
from cryptography.hazmat.primitives.kdf.hkdf import HKDF
from keeper_secrets_manager_core.utils import bytes_to_base64, base64_to_bytes
from ....proto import pam_pb2

from ....commands.base import FolderMixin
from ....commands.pam.pam_dto import GatewayAction, GatewayActionWebRTCSession
from ....commands.pam.router_helper import router_get_relay_access_creds, get_dag_leafs, \
    get_router_ws_url, router_send_action_to_gateway
from ....display import bcolors
from ....error import CommandError
from ....subfolder import try_resolve_path
from .... import crypto, utils, rest_api, api

# Import the websockets library for async WebSocket communication
# Support both websockets 15.0.1+ (asyncio) and legacy 11.0.3 (sync) versions
try:
    # Try websockets 15.0.1+ asyncio implementation first
    from websockets.asyncio.client import connect as websockets_connect
    from websockets.exceptions import ConnectionClosed, InvalidURI, InvalidHandshake
    WEBSOCKETS_VERSION = "asyncio"
    WEBSOCKETS_AVAILABLE = True
except ImportError:
    try:
        # Fallback to websockets 11.0.3 legacy implementation
        from websockets import connect as websockets_connect
        from websockets.exceptions import ConnectionClosed, InvalidURI, InvalidHandshake
        WEBSOCKETS_VERSION = "legacy"
        WEBSOCKETS_AVAILABLE = True
    except ImportError:
        WEBSOCKETS_AVAILABLE = False
        websockets_connect = None
        ConnectionClosed = None
        WEBSOCKETS_VERSION = None
        print("websockets library not available - install with: pip install websockets", file=sys.stderr)

# Constants
NONCE_LENGTH = 12
MAIN_NONCE_LENGTH = 16
SYMMETRIC_KEY_LENGTH = RANDOM_LENGTH = 32
READ_TIMEOUT = 1.5
KRELAY_URL = 'KRELAY_SERVER'
GATEWAY_TIMEOUT = int(os.getenv('GATEWAY_TIMEOUT')) if os.getenv('GATEWAY_TIMEOUT') else 30000
VERIFY_SSL = bool(os.environ.get("VERIFY_SSL", "TRUE") == "TRUE")

# ICE candidate buffering - store until SDP answer is received

# Global conversation key management for multiple concurrent tunnels
import threading
_CONVERSATION_KEYS_LOCK = threading.Lock()
_GLOBAL_CONVERSATION_KEYS = {}  # conversationId -> symmetric_key mapping

# Global tunnel session management by tube_id
_TUNNEL_SESSIONS_LOCK = threading.Lock()
_GLOBAL_TUNNEL_SESSIONS = {}  # tube_id -> TunnelSession mapping

# NOTE: Global WebSocket variables removed! Each tunnel now has its own dedicated WebSocket.
# - _ACTIVE_WEBSOCKET_THREAD removed - each tunnel has tunnel_session.websocket_thread
# - _WEBSOCKET_READY_EVENT removed - each tunnel has tunnel_session.websocket_ready_event
# - _WEBSOCKET_THREAD_LOCK removed - no longer needed with dedicated WebSockets
# - _WEBSOCKET_REGISTRATION_LOCK removed - no contention with dedicated WebSockets


class CloseConnectionReason:
    """
    Represents a structured close reason for WebRTC tunnel connections.
    Provides categorization and backward compatibility with legacy outcome strings.
    """

    # Close reason codes with their properties
    REASONS = {
        0: {"name": "Normal", "critical": False, "user_initiated": True, "retryable": False},
        1: {"name": "Error", "critical": True, "user_initiated": False, "retryable": True},
        2: {"name": "Timeout", "critical": False, "user_initiated": False, "retryable": True},
        4: {"name": "ServerRefuse", "critical": True, "user_initiated": False, "retryable": True},
        5: {"name": "Client", "critical": False, "user_initiated": True, "retryable": False},
        6: {"name": "Unknown", "critical": False, "user_initiated": False, "retryable": False},
        7: {"name": "InvalidInstruction", "critical": True, "user_initiated": False, "retryable": False},
        8: {"name": "GuacdRefuse", "critical": True, "user_initiated": False, "retryable": True},
        9: {"name": "ConnectionLost", "critical": False, "user_initiated": False, "retryable": True},
        10: {"name": "ConnectionFailed", "critical": True, "user_initiated": False, "retryable": True},
        11: {"name": "TunnelClosed", "critical": False, "user_initiated": True, "retryable": False},
        12: {"name": "AdminClosed", "critical": False, "user_initiated": True, "retryable": False},
        13: {"name": "ErrorRecording", "critical": True, "user_initiated": False, "retryable": False},
        14: {"name": "GuacdError", "critical": True, "user_initiated": False, "retryable": False},
        15: {"name": "AIClosed", "critical": False, "user_initiated": False, "retryable": False},
        16: {"name": "AddressResolutionFailed", "critical": True, "user_initiated": False, "retryable": True},
        17: {"name": "DecryptionFailed", "critical": True, "user_initiated": False, "retryable": False},
        18: {"name": "ConfigurationError", "critical": True, "user_initiated": False, "retryable": False},
        19: {"name": "ProtocolError", "critical": True, "user_initiated": False, "retryable": False},
        20: {"name": "UpstreamClosed", "critical": False, "user_initiated": False, "retryable": True},
    }

    # Legacy outcome mapping for backward compatibility
    LEGACY_OUTCOMES = {
        "normal": 0,
        "success": 0,
        "completed": 0,
        "tube_closed": 0,  # User-initiated tube closure (pam tunnel stop)
        "error": 1,
        "failed": 1,
        "failure": 1,
        "timeout": 2,
        "timed_out": 2,
        "server_refuse": 4,
        "server_refused": 4,
        "client": 5,
        "client_closed": 5,
        "user_closed": 5,
        "unknown": 6,
        "invalid_instruction": 7,
        "guacd_refuse": 8,
        "connection_lost": 9,
        "connection_failed": 10,
        "tunnel_closed": 11,
        "admin_closed": 12,
        "error_recording": 13,
        "recording_error": 13,
        "guacd_error": 14,
        "ai_closed": 15,
        "address_resolution_failed": 16,
        "dns_failed": 16,
        "decryption_failed": 17,
        "configuration_error": 18,
        "config_error": 18,
        "protocol_error": 19,
        "upstream_closed": 20,
    }

    def __init__(self, code, name=None):
        self.code = code
        self._reason_info = self.REASONS.get(code, self.REASONS[6])  # Default to Unknown
        self.name = name or self._reason_info["name"]

    @classmethod
    def from_code(cls, code):
        """Create CloseConnectionReason from numeric code"""
        if code in cls.REASONS:
            return cls(code)
        else:
            logging.warning(f"Unknown close reason code: {code}, defaulting to Unknown")
            return cls(6)  # Unknown

    @classmethod
    def from_legacy_outcome(cls, outcome):
        """Create CloseConnectionReason from legacy outcome string"""
        if not outcome or not isinstance(outcome, str):
            return cls(6)  # Unknown

        # Try direct mapping first
        outcome_lower = outcome.lower().strip()
        code = cls.LEGACY_OUTCOMES.get(outcome_lower)

        if code is not None:
            return cls(code)

        # Try partial matching for common variations
        for legacy_key, legacy_code in cls.LEGACY_OUTCOMES.items():
            if legacy_key in outcome_lower or outcome_lower in legacy_key:
                return cls(legacy_code)

        # Default to Unknown
        logging.warning(f"Unknown legacy outcome: '{outcome}', defaulting to Unknown")
        return cls(6)

    def is_critical(self):
        """Returns True if this is a critical failure requiring immediate attention"""
        return self._reason_info["critical"]

    def is_user_initiated(self):
        """Returns True if this was initiated by user action"""
        return self._reason_info["user_initiated"]

    def is_retryable(self):
        """Returns True if this failure is potentially retryable"""
        return self._reason_info["retryable"]

class TunnelSession:
    """Container for tunnel session state organized by tube_id"""
    def __init__(self, tube_id, conversation_id, gateway_uid, symmetric_key,
<<<<<<< HEAD
                 offer_sent=False, host=None, port=None,
                 record_title=None, record_uid=None, target_host=None, target_port=None):
=======
                 gateway_cookies=None, offer_sent=False, host=None, port=None,
                 conversation_type='tunnel'):
>>>>>>> 84e474ed
        self.tube_id = tube_id
        self.conversation_id = conversation_id
        self.gateway_uid = gateway_uid
        self.symmetric_key = symmetric_key
        self.offer_sent = offer_sent
        self.host = host
        self.port = port
        self.record_title = record_title
        self.record_uid = record_uid
        self.target_host = target_host
        self.target_port = target_port
        self.buffered_ice_candidates = []
        self.creation_time = time.time()
        self.last_activity = time.time()
<<<<<<< HEAD
        # Per-tunnel WebSocket management
        self.websocket_thread = None
        self.websocket_ready_event = None
        self.websocket_stop_event = None
        # Optional attributes (set dynamically)
        # Note: signal_handler is set after TunnelSignalHandler is created
        self.signal_handler = None  # type: ignore[assignment]
        # Note: gateway_ready_event is an optional threading.Event set if needed
        self.gateway_ready_event = None  # type: ignore[assignment]
=======
        self.conversation_type = conversation_type
        self.gateway_ready_event = threading.Event()
>>>>>>> 84e474ed

    def update_activity(self):
        """Update last activity timestamp"""
        self.last_activity = time.time()

def register_tunnel_session(tube_id, session):
    """Register a tunnel session by tube_id (thread-safe)"""
    with _TUNNEL_SESSIONS_LOCK:
        _GLOBAL_TUNNEL_SESSIONS[tube_id] = session
        logging.debug(f"Registered tunnel session for tube: {tube_id}")
        logging.debug(f"Total active tunnel sessions: {len(_GLOBAL_TUNNEL_SESSIONS)}")

def get_tunnel_session(tube_id):
    """Get a tunnel session by tube_id (thread-safe)"""
    with _TUNNEL_SESSIONS_LOCK:
        return _GLOBAL_TUNNEL_SESSIONS.get(tube_id)

def unregister_tunnel_session(tube_id):
    """Remove a tunnel session by tube_id (thread-safe)"""
    with _TUNNEL_SESSIONS_LOCK:
        if tube_id in _GLOBAL_TUNNEL_SESSIONS:
            session = _GLOBAL_TUNNEL_SESSIONS[tube_id]
            del _GLOBAL_TUNNEL_SESSIONS[tube_id]
            logging.debug(f"Unregistered tunnel session for tube: {tube_id}")
            logging.debug(f"Remaining active tunnel sessions: {len(_GLOBAL_TUNNEL_SESSIONS)}")
            return session
        return None

def get_all_tunnel_sessions():
    """Get all active tunnel sessions (thread-safe)"""
    with _TUNNEL_SESSIONS_LOCK:
        return dict(_GLOBAL_TUNNEL_SESSIONS)

def clear_all_tunnel_sessions():
    """Clear all tunnel sessions (thread-safe)"""
    with _TUNNEL_SESSIONS_LOCK:
        count = len(_GLOBAL_TUNNEL_SESSIONS)
        _GLOBAL_TUNNEL_SESSIONS.clear()
        logging.debug(f"Cleared {count} tunnel sessions")

def register_conversation_key(conversation_id, symmetric_key):
    """Register an encryption key for a conversation ID (thread-safe)"""
    with _CONVERSATION_KEYS_LOCK:
        _GLOBAL_CONVERSATION_KEYS[conversation_id] = symmetric_key
        logging.debug(f"Registered conversation key for: {conversation_id}")
        logging.debug(f"Total registered conversations: {len(_GLOBAL_CONVERSATION_KEYS)}")

def unregister_conversation_key(conversation_id):
    """Remove an encryption key for a conversation ID (thread-safe)"""
    with _CONVERSATION_KEYS_LOCK:
        if conversation_id in _GLOBAL_CONVERSATION_KEYS:
            del _GLOBAL_CONVERSATION_KEYS[conversation_id]
            logging.debug(f"Unregistered conversation key for: {conversation_id}")
            logging.debug(f"Remaining registered conversations: {len(_GLOBAL_CONVERSATION_KEYS)}")

def get_conversation_key(conversation_id):
    """Get an encryption key for a conversation ID (thread-safe)"""
    with _CONVERSATION_KEYS_LOCK:
        return _GLOBAL_CONVERSATION_KEYS.get(conversation_id)

def get_all_conversation_ids():
    """Get all registered conversation IDs (thread-safe)"""
    with _CONVERSATION_KEYS_LOCK:
        return list(_GLOBAL_CONVERSATION_KEYS.keys())

def clear_all_conversation_keys():
    """Clear all conversation keys (thread-safe)"""
    with _CONVERSATION_KEYS_LOCK:
        count = len(_GLOBAL_CONVERSATION_KEYS)
        _GLOBAL_CONVERSATION_KEYS.clear()
        logging.debug(f"Cleared {count} conversation keys")

def get_conversation_status():
    """Get current conversation key status for debugging (thread-safe)"""
    with _CONVERSATION_KEYS_LOCK:
        active_conversations = len(_GLOBAL_CONVERSATION_KEYS)
        conversation_ids = list(_GLOBAL_CONVERSATION_KEYS.keys())

<<<<<<< HEAD
    # Get tunnel session info to count active WebSockets
    with _TUNNEL_SESSIONS_LOCK:
        active_websockets = sum(1 for session in _GLOBAL_TUNNEL_SESSIONS.values() 
                               if session.websocket_thread and session.websocket_thread.is_alive())
        total_tunnels = len(_GLOBAL_TUNNEL_SESSIONS)
=======
    # Get websocket info separately to avoid nested locks
    with _WEBSOCKET_THREAD_LOCK:
        websocket_active = _ACTIVE_WEBSOCKET_THREAD is not None and _ACTIVE_WEBSOCKET_THREAD.is_alive()
>>>>>>> 84e474ed

    return {
        "active_conversations": active_conversations,
        "conversation_ids": conversation_ids,
        "active_websockets": active_websockets,
        "total_tunnels": total_tunnels
    }


# Tunnel helper functions
def _configure_rust_logger_levels(current_is_debug: bool, log_level: int):
    """
    Configure Rust logger levels based on debug mode.

    Args:
        current_is_debug: Whether debug mode is currently enabled
        log_level: Current effective log level
    """
    # Quick Fix: switch only between ERROR and DEBUG
    # RCA: Commander has 2 modes only DEBUG and non-debug (default)
    # yet all rust log messages are always printed incl. DEBUG messages when non-debug mode is set

    # Configure Rust logger level based on debug mode
    if current_is_debug or log_level <= logging.DEBUG:
        root_logger = logging.getLogger()
        # Ensure root logger can handle DEBUG messages
        if root_logger.level > logging.DEBUG:
            root_logger.setLevel(logging.DEBUG)

        # CRITICAL: Ensure root logger has a handler
        # pyo3_log sends Rust logs to Python loggers, but if loggers have no handlers,
        # messages are lost even if propagate=True
        import sys
        if not root_logger.handlers:
            # Add a console handler if none exists
            console_handler = logging.StreamHandler(sys.stderr)
            console_handler.setFormatter(logging.Formatter(
                '%(levelname)s:%(name)s:%(message)s'
            ))
            console_handler.setLevel(logging.DEBUG)
            root_logger.addHandler(console_handler)

        # Set up a custom logger factory that adds handlers to all Rust loggers
        # This ensures handlers are added even if loggers are created dynamically
        original_logger_class = logging.getLoggerClass()

        class RustLoggerHandler(logging.Logger):
            """Custom logger that auto-adds handlers for Rust loggers"""
            def __init__(self, name, level=logging.NOTSET):
                super().__init__(name, level)
                if name.startswith('keeper_pam_webrtc_rs'):
                    self.setLevel(logging.DEBUG)
                    self.propagate = False  # Disable propagation to prevent duplicate logs
                    if not self.handlers:
                        handler = logging.StreamHandler(sys.stderr)
                        handler.setFormatter(logging.Formatter(
                            '%(levelname)s:%(name)s:%(message)s'
                        ))
                        handler.setLevel(logging.DEBUG)
                        self.addHandler(handler)

        # Temporarily set our custom logger class
        logging.setLoggerClass(RustLoggerHandler)

        # Now set up all existing loggers (disable propagation to prevent duplicates)
        for logger_name in list(logging.Logger.manager.loggerDict.keys()):
            if isinstance(logger_name, str) and logger_name.startswith('keeper_pam_webrtc_rs'):
                rust_logger = logging.getLogger(logger_name)
                rust_logger.setLevel(logging.DEBUG)
                rust_logger.propagate = False  # Disable propagation to prevent duplicate logs
                if not rust_logger.handlers:
                    handler = logging.StreamHandler(sys.stderr)
                    handler.setFormatter(logging.Formatter(
                        '%(levelname)s:%(name)s:%(message)s'
                    ))
                    handler.setLevel(logging.DEBUG)
                    rust_logger.addHandler(handler)

        # pyo3_log creates loggers based on Rust module paths
        tube_registry_logger = logging.getLogger("keeper_pam_webrtc_rs.python.tube_registry_binding")
        tube_registry_logger.setLevel(logging.DEBUG)
        tube_registry_logger.propagate = False  # Disable propagation to prevent duplicate logs
        if not tube_registry_logger.handlers:
            handler = logging.StreamHandler(sys.stderr)
            handler.setFormatter(logging.Formatter(
                '%(levelname)s:%(name)s:%(message)s'
            ))
            handler.setLevel(logging.DEBUG)
            tube_registry_logger.addHandler(handler)

        # Restore original logger class
        logging.setLoggerClass(original_logger_class)

        logging.debug(f"Rust loggers enabled at DEBUG level")
        enabled_loggers = [name for name in logging.Logger.manager.loggerDict.keys()
                         if isinstance(name, str) and name.startswith('keeper_pam_webrtc_rs')]
        logging.debug(f"Enabled Rust loggers: {enabled_loggers}")
    else:
        # Set to ERROR when not debugging
        main_rust_logger = logging.getLogger("keeper_pam_webrtc_rs")
        main_rust_logger.setLevel(logging.ERROR)

        # Also set all existing Rust sub-loggers to ERROR
        for logger_name in list(logging.Logger.manager.loggerDict.keys()):
            if isinstance(logger_name, str) and logger_name.startswith('keeper_pam_webrtc_rs'):
                logger = logging.getLogger(logger_name)
                logger.setLevel(logging.ERROR)


def get_or_create_tube_registry(params):
    """Get or create the tube registry instance, storing it on params for reuse"""
    try:
        from keeper_pam_webrtc_rs import PyTubeRegistry, initialize_logger

        # Initialize logger (Rust lib handles re-initialization gracefully)
        # Match current debug state (not just initial --debug flag)
        current_is_debug = logging.getLogger().level <= logging.DEBUG
        log_level = logging.getLogger().getEffectiveLevel()
        initialize_logger(
            logger_name="keeper-pam-webrtc-rs",
            verbose=current_is_debug,  # Use current state, matches debug toggles
            level=log_level
        )

        # Configure Rust logger levels based on debug mode
        _configure_rust_logger_levels(current_is_debug, log_level)

        # Reuse existing registry or create new one
        if not hasattr(params, 'tube_registry') or params.tube_registry is None:
            params.tube_registry = PyTubeRegistry()
        return params.tube_registry
    except ImportError:
        logging.error("Rust WebRTC library (keeper_pam_webrtc_rs) not available")
        return None
    except Exception as e:
        logging.error(f"Failed to create tube registry: {e}")
        return None


def cleanup_tube_registry(params):
    """Clean up the tube registry and all active tubes"""
    if hasattr(params, 'tube_registry') and params.tube_registry is not None:
        try:
            params.tube_registry.cleanup_all()
            params.tube_registry = None
        except Exception as e:
            logging.warning(f"Error cleaning up tube registry: {e}")

    # Also clear all conversation keys when cleaning up everything
    clear_all_conversation_keys()


class SocketNotConnectedException(Exception):
    pass


class CloseConnectionReasons(enum.IntEnum):
    Normal = 0
    Error = 1
    Timeout = 2
    ServerRefuse = 4
    Client = 5
    Unknown = 6
    InvalidInstruction = 7
    GuacdRefuse = 8
    ConnectionLost = 9
    ConnectionFailed = 10
    TunnelClosed = 11
    AdminClosed = 12
    ErrorRecording = 13
    GuacdError = 14
    AIClosed = 15
    AddressResolutionFailed = 16
    DecryptionFailed = 17
    ConfigurationError = 18
    ProtocolError = 19
    UpstreamClosed = 20


class ConversationType(enum.Enum):
    TUNNEL = "tunnel"
    SSH = "ssh"
    RDP = "rdp"
    VNC = "vnc"
    HTTP = "http"
    KUBERNETES = "kubernetes"
    TELNET = "telnet"
    MYSQL = "mysql"
    SQLSERVER = "sql-server"
    POSTGRESQL = "postgresql"


def generate_random_bytes(pass_length=RANDOM_LENGTH):  # type: (int) -> bytes
    # Generate random bytes without worrying about character decoding
    random_bytes = secrets.token_bytes(pass_length)

    # Filter out non-printable bytes using a list comprehension
    printable_bytes = [byte for byte in random_bytes if
                       byte in string.printable.encode('utf-8') and byte not in b'\n\r']

    # Convert the list of bytes back to bytes
    filtered_bytes = bytes(printable_bytes)
    if len(filtered_bytes) < pass_length:
        # If the length of the filtered bytes is less than the requested length, call the function recursively
        # to generate more bytes
        return filtered_bytes + generate_random_bytes(pass_length - len(filtered_bytes))

    return filtered_bytes


def find_open_port(tried_ports: list, start_port=49152, end_port=65535, preferred_port=None, host="127.0.0.1"):
    """
    Find an open port in the range [start_port, end_port].
    The default range is from 49,152 to 65,535, which are the "ephemeral ports" or "dynamic ports."
    :param tried_ports: A list of ports that have already been tried.
    :param start_port: The starting port number.
    :param end_port: The ending port number.
    :param preferred_port: A preferred port to check first.
    :param host: The host to check for open ports.
    :return: An open port number or None if no port is found.
    """
    if host is None:
        host = '127.0.0.1'
    if preferred_port and preferred_port not in tried_ports:
        if is_port_open(host, preferred_port):
            time.sleep(0.1)  # Short delay to ensure port release
            return preferred_port
        else:
            raise CommandError("Tunnel Start", f"Port {preferred_port} is already in use.")

    for port in range(start_port, end_port + 1):
        if port not in tried_ports and is_port_open(host, port):
            time.sleep(0.1)  # Short delay to ensure port release
            return port

    return None


def is_port_open(host: str, port: int) -> bool:
    with socket.socket(socket.AF_INET, socket.SOCK_STREAM) as s:
        try:
            # Enable SO_REUSEADDR to allow binding to ports in TIME_WAIT state
            s.setsockopt(socket.SOL_SOCKET, socket.SO_REUSEADDR, 1)
            s.bind((host, port))
            return True
        except OSError:
            return False
        except Exception as e:
            import logging
            logging.error(f"Error while checking port {port}: {e}")
            return False


def tunnel_encrypt(symmetric_key: AESGCM, data: bytes):
    """ Encrypts data using the symmetric key """
    nonce = os.urandom(NONCE_LENGTH)  # 12-byte nonce for AES-GCM
    encrypted_data = symmetric_key.encrypt(nonce, data, None)
    return bytes_to_base64(nonce + encrypted_data)


def tunnel_decrypt(symmetric_key: AESGCM, encrypted_data: str):
    """ Decrypts data using the symmetric key """
    mixed_data = base64_to_bytes(encrypted_data)

    if len(mixed_data) <= NONCE_LENGTH:
        return None
    nonce = mixed_data[:NONCE_LENGTH]
    encrypted_data = mixed_data[NONCE_LENGTH:]

    try:
       return symmetric_key.decrypt(nonce, encrypted_data, None)
    except Exception as e:
        import logging
        logging.error(f'Error decrypting data: {e}')
        return None


def get_config_uid(params, encrypted_session_token, encrypted_transmission_key, record_uid):
    # try to get config from dag
    try:
        rs = get_dag_leafs(params, encrypted_session_token, encrypted_transmission_key, record_uid)
        # response: "[{\"type\":\"rec\",\"value\":\"Jagbt2dxrft_91FovB5dwg\",\"name\":null}]"
        if not rs:
            return None
        else:
            return rs[0].get('value', '')
    except Exception as e:
        print(f"{bcolors.FAIL}Error getting configuration: {e}{bcolors.ENDC}")
    return None


def get_keeper_tokens(params):
    transmission_key = generate_random_bytes(32)
    server_public_key = rest_api.SERVER_PUBLIC_KEYS[params.rest_context.server_key_id]

    if params.rest_context.server_key_id < 7:
        encrypted_transmission_key = crypto.encrypt_rsa(transmission_key, server_public_key)
    else:
        encrypted_transmission_key = crypto.encrypt_ec(transmission_key, server_public_key)
    encrypted_session_token = crypto.encrypt_aes_v2(
        utils.base64_url_decode(params.session_token), transmission_key)

    return encrypted_session_token, encrypted_transmission_key, transmission_key


def get_config_uid_from_record(params, vault, record_uid):
    record = vault.KeeperRecord.load(params, record_uid)
    if not isinstance(record, vault.TypedRecord):
        raise CommandError('', f"{bcolors.FAIL}Record {record_uid} not found.{bcolors.ENDC}")
    record_type = record.record_type
    if record_type not in "pamMachine pamDatabase pamDirectory pamRemoteBrowser".split():
        raise CommandError('', f"{bcolors.FAIL}This record's type is not supported for tunnels. "
                            f"Tunnels are only supported on pamMachine, pamDatabase, pamDirectory, "
                            f"and pamRemoteBrowser records{bcolors.ENDC}")

    encrypted_session_token, encrypted_transmission_key, transmission_key = get_keeper_tokens(params)
    existing_config_uid = get_config_uid(params, encrypted_session_token, encrypted_transmission_key, record_uid)
    return existing_config_uid


def get_gateway_uid_from_record(params, vault, record_uid):
    gateway_uid = ''
    pam_config_uid = get_config_uid_from_record(params, vault, record_uid)
    if pam_config_uid:
        record = vault.KeeperRecord.load(params, pam_config_uid)
        if record:
            field = record.get_typed_field('pamResources')
            value = field.get_default_value(dict)
            if value:
                gateway_uid = value.get('controllerUid', '') or ''

    return gateway_uid


def create_rust_webrtc_settings(params, host, port, target_host, target_port, socks, nonce, ):
    """Create WebRTC settings for the Rust implementation"""
    # Get relay server configuration
    relay_url = 'krelay.' + params.server
    krelay_url = os.getenv('KRELAY_URL')
    if krelay_url:
        relay_url = krelay_url

    response = router_get_relay_access_creds(params=params, expire_sec=60000000)
    if response is None:
        raise CommandError('Tunnel Start', 'Error getting relay access credentials')

    return {
        "turn_only": False,
        "relay_url": relay_url,
        "stun_url": f"stun:{relay_url}:3478",
        "turn_url": f"turn:{relay_url}:3478",
        "turn_username": response.username,
        "turn_password": response.password,
        "conversationType": "tunnel",
        "local_listen_addr": f"{host}:{port}",
        "target_host": target_host,
        "target_port": target_port,
        "socks_mode": socks,
        "callback_token": bytes_to_base64(nonce)
    }


def remove_field(record, field): # type: (vault.TypedRecord, vault.TypedField) -> bool
    # Since TypedRecord.get_typed_field scans both fields[] and custom[]
    # we need corresponding remove field lookup
    fld = next((x for x in record.fields if field.type == x.type and
                (not field.label or
                (x.label and field.label.casefold() == x.label.casefold()))), None)
    if fld is not None:
        record.fields.remove(field)
        return True

    fld = next((x for x in record.custom if field.type == x.type and
                (not field.label or
                (x.label and field.label.casefold() == x.label.casefold()))), None)
    if fld is not None:
        record.custom.remove(field)
        return True

    return False

def resolve_record(params, name):
    record_uid = None
    if name in params.record_cache:
        record_uid = name  # unique record UID
    else:
        # lookup unique folder/record path
        rs = try_resolve_path(params, name)
        if rs is not None:
            folder, name = rs
            if folder is not None and name is not None:
                folder_uid = folder.uid or ''
                if folder_uid in params.subfolder_record_cache:
                    for uid in params.subfolder_record_cache[folder_uid]:
                        r = api.get_record(params, uid)
                        if r.title.lower() == name.lower():
                            record_uid = uid
                            break
    if not record_uid:
        # lookup unique record title
        records = []
        for uid in params.record_cache:
            data_json = params.record_cache[uid].get("data_unencrypted", "{}") or {}
            data = json.loads(data_json)
            if "pamMachine" == str(data.get("type", "")):
                title = data.get('title', '') or ''
                if title.lower() == name.lower():
                    records.append(uid)
        uniq_recs = len(set(records))
        if uniq_recs > 1:
            print(f"{bcolors.FAIL}Multiple PAM Machine records match title '{name}' - "
                  f"specify unique record path/name.{bcolors.ENDC}")
        elif records:
            record_uid = records[0]
    return record_uid

def resolve_folder(params, name):
    folder_uid = ''
    if name:
        # lookup unique folder path
        folder_uid = FolderMixin.resolve_folder(params, name)
        # lookup unique folder name/uid
        if not folder_uid and name != '/':
            folders = []
            for fkey in params.subfolder_cache:
                data_json = params.subfolder_cache[fkey].get('data_unencrypted', '{}') or {}
                data = json.loads(data_json)
                fname = data.get('name', '') or ''
                if fname == name:
                    folders.append(fkey)
            uniq_items = len(set(folders))
            if uniq_items > 1:
                print(f"{bcolors.FAIL}Multiple folders match '{name}' - specify unique "
                        f"folder name or use folder UID (or omit --folder parameter to create "
                        f"PAM User record in same folder as PAM Machine record).{bcolors.ENDC}")
                folders = []
            folder_uid = folders[0] if folders else ''
    return folder_uid

def resolve_pam_config(params, record_uid, pam_config_option):
    # PAM Config lookup - Legacy PAM Machine will have associated PAM Config
    # only if it is set up for rotation - otherwise PAM Config must be provided
    encrypted_session_token, encrypted_transmission_key, transmission_key = get_keeper_tokens(params)
    pamcfg_rec = get_config_uid(params, encrypted_session_token, encrypted_transmission_key, record_uid)
    if not pamcfg_rec and not pam_config_option:
        print(f"{bcolors.FAIL}Unable to find PAM Config associated with record '{record_uid}' "
            "- please provide PAM Config with --configuration|-c option. "
            "(Note: Legacy PAM Machine is linked to PAM Config only if "
            f"the machine is set up for rotation).{bcolors.ENDC}")
        return None

    pamcfg_cmd = ''
    if pam_config_option:
        pam_uids = []
        for uid in params.record_cache:
            if params.record_cache[uid].get('version', 0) == 6:
                r = api.get_record(params, uid)
                if r.record_uid == pam_config_option or r.title.lower() == pam_config_option.lower():
                    pam_uids.append(uid)
        uniq_recs = len(set(pam_uids))
        if uniq_recs > 1:
            print(f"{bcolors.FAIL}Multiple PAM Config records match '{pam_config_option}' - "
                    f"specify unique record UID/Title.{bcolors.ENDC}")
        elif pam_uids:
            pamcfg_cmd = pam_uids[0]
        elif not pamcfg_rec:
            print(f"{bcolors.FAIL}Unable to find PAM Configuration '{pam_config_option}'.{bcolors.ENDC}")

    # PAM Config set on command line overrides the PAM Machine associated PAM Config
    pam_config_uid = pamcfg_cmd or pamcfg_rec or ""
    if pamcfg_cmd and pamcfg_rec and pamcfg_cmd != pamcfg_rec:
        print(f"{bcolors.WARNING}PAM Config associated with record '{record_uid}' "
            "is different from PAM Config set with --configuration|-c option. "
            f"Using the configuration from command line option.{bcolors.ENDC}")

    return pam_config_uid


# Direct WebSocket handler - no stored state
async def connect_websocket_with_fallback(ws_endpoint, headers, ssl_context, tube_registry, timeout, ready_event=None, stop_event=None):
    """
    Connect to WebSocket with backward compatibility for both websockets 15.0.1+ and 11.0.3
    Handles parameter name differences between versions

    Args:
        ws_endpoint: WebSocket URL
        headers: Connection headers
        ssl_context: SSL context for secure connections
        tube_registry: PyTubeRegistry instance
        timeout: Maximum time to listen for messages
        ready_event: threading.Event to signal when connected
        stop_event: threading.Event to signal when to close
    """
    # Base connection parameters that work across versions
    base_kwargs = {
        "ping_interval": 20,
        "ping_timeout": 20,
        "close_timeout": 30
    }

    if WEBSOCKETS_VERSION == "asyncio":
        # websockets 15.0.1+ uses additional_headers and ssl_context/ssl parameters
        connect_kwargs = {
            **base_kwargs,
            "additional_headers": headers
        }

        # Try ssl_context parameter first, fallback to ssl if not supported
        if ssl_context:
            try:
                async with websockets_connect(ws_endpoint, ssl_context=ssl_context, **connect_kwargs) as websocket:
                    logging.debug("WebSocket connection established with ssl_context parameter")
                    # Signal ready event immediately after connection
                    if ready_event:
                        ready_event.set()
                        logging.debug("WebSocket ready event signaled")
                    await handle_websocket_messages(websocket, tube_registry, timeout, stop_event)
                    return
            except TypeError as e:
                if "ssl_context" in str(e):
                    logging.debug("ssl_context parameter not supported, trying with ssl parameter")
                    async with websockets_connect(ws_endpoint, ssl=ssl_context, **connect_kwargs) as websocket:
                        logging.debug("WebSocket connection established with ssl parameter")
                        # Signal ready event immediately after connection
                        if ready_event:
                            ready_event.set()
                            logging.debug("WebSocket ready event signaled")
                        await handle_websocket_messages(websocket, tube_registry, timeout, stop_event)
                        return
                else:
                    raise
        else:
            async with websockets_connect(ws_endpoint, **connect_kwargs) as websocket:
                logging.debug("WebSocket connection established")
<<<<<<< HEAD
                # Signal ready event immediately after connection
                if ready_event:
                    ready_event.set()
                    logging.debug("WebSocket ready event signaled")
                await handle_websocket_messages(websocket, tube_registry, timeout, stop_event)
=======
                await handle_websocket_messages(websocket, tube_registry, timeout)
>>>>>>> 84e474ed

    elif WEBSOCKETS_VERSION == "legacy":
        # websockets 11.0.3 uses extra_headers and ssl parameters
        connect_kwargs = {
            **base_kwargs,
            "extra_headers": headers
        }

        if ssl_context:
            async with websockets_connect(ws_endpoint, ssl=ssl_context, **connect_kwargs) as websocket:
                logging.debug("WebSocket connection established (legacy)")
<<<<<<< HEAD
                # Signal ready event immediately after connection
                if ready_event:
                    ready_event.set()
                    logging.debug("WebSocket ready event signaled")
                await handle_websocket_messages(websocket, tube_registry, timeout, stop_event)
        else:
            async with websockets_connect(ws_endpoint, **connect_kwargs) as websocket:
                logging.debug("WebSocket connection established (legacy)")
                # Signal ready event immediately after connection
                if ready_event:
                    ready_event.set()
                    logging.debug("WebSocket ready event signaled")
                await handle_websocket_messages(websocket, tube_registry, timeout, stop_event)
=======
                await handle_websocket_messages(websocket, tube_registry, timeout)
        else:
            async with websockets_connect(ws_endpoint, **connect_kwargs) as websocket:
                logging.debug("WebSocket connection established (legacy)")
                await handle_websocket_messages(websocket, tube_registry, timeout)
>>>>>>> 84e474ed
    else:
        raise Exception("No compatible websockets version available")


# NOTE: signal_websocket_ready() function removed - no longer needed.
# Each tunnel's ready_event is now signaled directly in connect_websocket_with_fallback()


async def handle_websocket_responses(params, tube_registry, timeout=60, gateway_uid=None, ready_event=None, stop_event=None):
    """
    Direct WebSocket handler that connects, listens for responses, and routes them to Rust.
    Uses global conversation key store to support multiple concurrent tunnels.

    Args:
        params: KeeperParams instance
        tube_registry: PyTubeRegistry instance
        timeout: Maximum time to listen for messages (seconds)
        gateway_uid: Gateway UID (optional, for filtering)
        ready_event: threading.Event to signal when WebSocket is connected
        stop_event: threading.Event to signal when WebSocket should close
    """
    if not WEBSOCKETS_AVAILABLE:
        raise Exception("WebSocket library not available - install with: pip install websockets")

    # Get WebSocket URL for client listening
    connect_ws_endpoint = get_router_ws_url(params)
    ws_endpoint = connect_ws_endpoint + "/api/user/client"

    logging.debug(f"Connecting to WebSocket: {ws_endpoint}")

    # Prepare headers using the same pattern as HTTP
    encrypted_session_token, encrypted_transmission_key, _ = get_keeper_tokens(params)
    headers = {
        'TransmissionKey': bytes_to_base64(encrypted_transmission_key),
        'Authorization': f'KeeperUser {bytes_to_base64(encrypted_session_token)}',
    }

<<<<<<< HEAD
=======
    # Add cookies to headers if provided for session affinity
    if gateway_cookies:
        from ....commands.pam.router_helper import request_cookie_jar_to_str
        cookie_string = request_cookie_jar_to_str(gateway_cookies)
        if cookie_string:
            headers['Cookie'] = cookie_string
            logging.debug("Added cookies to WebSocket headers for session affinity")

>>>>>>> 84e474ed
    # Set up SSL context
    ssl_context = None
    if ws_endpoint.startswith('wss://'):
        ssl_context = ssl.create_default_context()
        if not VERIFY_SSL:
            ssl_context.check_hostname = False
            ssl_context.verify_mode = ssl.CERT_NONE

    # Connect and handle messages with backward compatibility
    # Handle parameter differences between websockets versions
    await connect_websocket_with_fallback(ws_endpoint, headers, ssl_context, tube_registry, timeout, ready_event, stop_event)


async def handle_websocket_messages(websocket, tube_registry, timeout, stop_event=None):
    """Handle WebSocket message processing

    Args:
        websocket: WebSocket connection
        tube_registry: PyTubeRegistry instance
        timeout: Maximum time to listen for messages
        stop_event: threading.Event to signal when to stop listening
    """

<<<<<<< HEAD
=======
async def handle_websocket_messages(websocket, tube_registry, timeout):
    """Handle WebSocket message processing"""

>>>>>>> 84e474ed
    # Listen for messages with timeout
    try:
        start_time = time.time()
        while time.time() - start_time < timeout:
            # Check if stop event is set (tunnel closed)
            if stop_event and stop_event.is_set():
                logging.debug("WebSocket stop event received, closing connection")
                break

            try:
                # Wait for a message with short timeout to allow checking stop event and overall timeout
                message_text = await asyncio.wait_for(websocket.recv(), timeout=1.0)
                logging.debug(f"WebSocket received: {message_text[:200]}...")

                # Parse response - can be an array or single object
                response_data = json.loads(message_text)
                if isinstance(response_data, list):
                    # Handle an array of responses
                    logging.debug(f"Received {len(response_data)} WebSocket messages")
                    for idx, response_item in enumerate(response_data):
                        logging.debug(f"  Message {idx+1}/{len(response_data)}: conversationId={response_item.get('conversationId', 'N/A')}, type={response_item.get('type', 'N/A')}")
                        if 'payload' in response_item:
                            logging.debug(f"    Payload preview: {str(response_item['payload'])[:100]}...")
                        route_message_to_rust(response_item, tube_registry)
                elif isinstance(response_data, dict):
                    # Handle a single response object
                    logging.debug(f"Received WebSocket message: conversationId={response_data.get('conversationId', 'N/A')}, type={response_data.get('type', 'N/A')}")
                    if 'payload' in response_data:
                        logging.debug(f"  Payload preview: {str(response_data['payload'])[:100]}...")
                    route_message_to_rust(response_data, tube_registry)
                else:
                    logging.warning(f"Unexpected WebSocket message format: {type(response_data)}")

            except asyncio.TimeoutError:
                # No message received within 1 second, continue loop to check stop event and overall timeout
                continue
            except ConnectionClosed:
                logging.debug("WebSocket connection closed")
                break

    except Exception as e:
        logging.error(f"Error in WebSocket message handling: {e}")
    finally:
        logging.debug("WebSocket handler completed")


def route_message_to_rust(response_item, tube_registry):
    """Route a single message to Rust - decrypt it first using the conversation's key"""
    try:
        conversation_id = response_item.get('conversationId')
        logging.debug(f"Processing WebSocket message for conversation: {conversation_id}")

        if not conversation_id:
            logging.debug("No conversationId in response, skipping")
            return

        # Get the symmetric key for this conversation from global store
        symmetric_key = get_conversation_key(conversation_id)

        if not symmetric_key:
            logging.debug(f"No encryption key found for conversation: {conversation_id}")
            logging.debug(f"Registered conversations: {get_all_conversation_ids()}")
            return

        logging.debug(f"Found encryption key for conversation: {conversation_id}")

        # Decrypt the message payload
        encrypted_payload = response_item.get('payload', '')
        logging.debug(f"Processing payload for conversation {conversation_id}, payload length: {len(encrypted_payload) if encrypted_payload else 0}")

        if encrypted_payload:
            # Parse the payload JSON string first
            try:
                payload_data = json.loads(encrypted_payload)
                logging.debug(f"Successfully parsed payload JSON for {conversation_id}")
                logging.debug(f"Payload is_ok: {payload_data.get('is_ok')}, progress_status: {payload_data.get('progress_status')}")
            except json.JSONDecodeError as e:
                logging.error(f"Failed to parse payload as JSON: {e}")
                logging.error(f"Raw payload: {encrypted_payload[:200]}...")
                return

            # Handle different types of responses
            if payload_data.get('is_ok') and payload_data.get('data'):
                data_field = payload_data.get('data', '')

                # Check if this is a plain text acknowledgment (not encrypted)
                if isinstance(data_field, str) and (
                    "ice candidate" in data_field.lower() or
                    "buffered" in data_field.lower() or
                    "connected" in data_field.lower() or
                    "disconnected" in data_field.lower() or
                    "error" in data_field.lower() or
                    data_field.endswith(conversation_id)  # Plain text responses often end with conversation ID
                ):
                    logging.debug(f"Received plain text acknowledgment: {data_field}")

                    # CRITICAL: Mark ICE candidate response received to allow next candidate
                    if "ice candidate" in data_field.lower() or "ice candidates" in data_field.lower():
                        # Find the signal handler and mark response received
                        tube_id = tube_registry.tube_id_from_connection_id(conversation_id)
                        if tube_id:
                            session = get_tunnel_session(tube_id)
                            if session and hasattr(session, 'signal_handler') and session.signal_handler:
                                session.signal_handler.ice_candidate_response_received = True
                                logging.debug(f"Marked ICE candidate response received for tube {tube_id}")

                    return

                # Check if this is just a buffered acknowledgment (these sometimes have invalid base64)
                if "buffered" in data_field.lower():
                    logging.debug(f"Received buffered acknowledgment: {data_field}")
                    return

                logging.debug("Detected SDP answer response - processing...")
                # This looks like an SDP answer response
                encrypted_data = data_field
                if encrypted_data:
                    logging.debug(f"Found encrypted data, length: {len(encrypted_data)}")
                    # Decrypt the SDP answer
                    try:
                        decrypted_data = tunnel_decrypt(symmetric_key, encrypted_data)
                    except Exception as e:
                        # If decryption fails, it might be a plain text response
                        logging.debug(f"Decryption failed, might be plain text: {e}")
                        logging.debug(f"Data content: {encrypted_data[:100]}...")
                        return
                    if decrypted_data:
                        data_text = bytes_to_string(decrypted_data).replace("'", '"')
                        logging.debug(f"Successfully decrypted data for {conversation_id}, length: {len(data_text)}")

                        # Check if this is a simple JSON-encoded acknowledgment string
                        try:
                            parsed_text = json.loads(data_text)
                            if isinstance(parsed_text, str) and parsed_text.lower() in [
                                "connected", "disconnected", "error", "success", "ok", "acknowledged"
                            ]:
                                logging.debug(f"Received JSON-encoded acknowledgment: {parsed_text}")
                                return
                        except (json.JSONDecodeError, TypeError):
                            pass  # Not a simple JSON string, continue with normal processing

                        data_json = json.loads(data_text)

                        # Ensure data_json is a dictionary before processing
                        if not isinstance(data_json, dict):
                            logging.debug(f"Data is not a dictionary (got {type(data_json).__name__}), treating as acknowledgment: {data_json}")
                            return

                        # Log what type of data we received
                        logging.debug(f"🔓 Decrypted payload type: {data_json.get('type', 'unknown')}, keys: {list(data_json.keys())}")

                        if "answer" in data_json:
                            answer_sdp = data_json.get('answer')

                            if answer_sdp:
                                logging.debug(f"Found SDP answer, sending to Rust for conversation: {conversation_id}")
                                # Send decrypted SDP answer to Rust

                                # Try to find tube ID - gateway may have converted URL-safe base64 to standard
                                tube_id = tube_registry.tube_id_from_connection_id(conversation_id)
                                if not tube_id:
                                    # Try URL-safe version (convert + to -, / to _, remove =)
                                    url_safe_conversation_id = conversation_id.replace('+', '-').replace('/', '_').rstrip('=')
                                    tube_id = tube_registry.tube_id_from_connection_id(url_safe_conversation_id)
                                    if tube_id:
                                        logging.debug(f"Found tube using URL-safe conversion: {url_safe_conversation_id}")

                                if not tube_id:
                                    logging.error(f"No tube ID found for conversation: {conversation_id} (also tried URL-safe version)")
                                    return

                                tube_registry.set_remote_description(tube_id, answer_sdp, is_answer=True)
<<<<<<< HEAD
                                logging.debug("Connection state: SDP answer received, connecting...")
=======
                                logging.debug(f"Connection state: SDP answer received, connecting...")
>>>>>>> 84e474ed

                                session = get_tunnel_session(tube_id)
                                if session:
                                    session.gateway_ready_event.set()

                                    # Send any buffered local ICE candidates now that we have the answer
                                    if session.buffered_ice_candidates:
                                        logging.debug(f"Sending {len(session.buffered_ice_candidates)} buffered ICE candidates after answer")
                                        # Need to get the signal handler to send candidates
                                        # Since we're in the routing function, we need to find the handler
                                        #  is stored in the session for this purpose
                                        if hasattr(session, 'signal_handler') and session.signal_handler:
                                            for candidate in session.buffered_ice_candidates:
                                                session.signal_handler._send_ice_candidate_immediately(candidate, tube_id)
                                            session.buffered_ice_candidates.clear()
                                        else:
                                            logging.warning(f"No signal handler found for tube {tube_id} to send buffered candidates")
                        elif "offer" in data_json or (data_json.get("type") == "offer"):
                            # Gateway is sending us an ICE restart offer
                            offer_sdp = data_json.get('sdp') or data_json.get('offer')

                            if offer_sdp:
                                logging.debug(f"Received ICE restart offer from Gateway for conversation: {conversation_id}")

                                tube_id = tube_registry.tube_id_from_connection_id(conversation_id)
                                if not tube_id:
                                    logging.error(f"No tube ID for conversation: {conversation_id}")
                                    return

                                # Get session to check if trickle ICE is enabled
                                session = get_tunnel_session(tube_id)
                                if not session:
                                    logging.error(f"No tunnel session found for tube {tube_id}")
                                    return

                                # ICE restart requires trickle ICE mode - check via signal_handler
                                if hasattr(session, 'signal_handler') and session.signal_handler:
                                    if not session.signal_handler.trickle_ice:
                                        logging.warning(f"ICE restart offer ignored - trickle ICE not enabled for tube {tube_id}")
                                        return
                                else:
                                    logging.warning(f"Cannot verify trickle ICE status for tube {tube_id} - no signal handler")
                                    return

                                logging.debug("Connection state: ICE restart offer received from Gateway...")

                                try:
                                    # Apply the offer from Gateway
                                    tube_registry.set_remote_description(tube_id, offer_sdp, is_answer=False)
                                    logging.debug(f"Applied ICE restart offer for tube {tube_id}")

                                    # Generate answer
                                    answer_sdp = tube_registry.create_answer(tube_id)

                                    if answer_sdp:
                                        logging.debug(f"Generated ICE restart answer for tube {tube_id}")

                                        # Get session to access symmetric key and other info
                                        session = get_tunnel_session(tube_id)
                                        if not session:
                                            logging.error(f"No tunnel session found for tube {tube_id}")
                                            return

                                        # Prepare answer payload
                                        answer_payload = {
                                            "type": "answer",
                                            "sdp": answer_sdp,
                                            "ice_restart": True
                                        }

                                        # Encrypt the answer
                                        string_data = json.dumps(answer_payload)
                                        bytes_data = string_to_bytes(string_data)
                                        encrypted_data = tunnel_encrypt(session.symmetric_key, bytes_data)

                                        # Get signal handler from session
                                        if hasattr(session, 'signal_handler') and session.signal_handler:
                                            signal_handler = session.signal_handler

                                            # Send answer back to Gateway via HTTP POST
                                            logging.debug(f"Sending ICE restart answer to Gateway for tube {tube_id}")
<<<<<<< HEAD
=======
                                            print(f"{bcolors.OKBLUE}Connection state: {bcolors.ENDC}sending ICE restart answer...")
>>>>>>> 84e474ed

                                            router_response = router_send_action_to_gateway(
                                                params=signal_handler.params,
                                                destination_gateway_uid_str=session.gateway_uid,
                                                gateway_action=GatewayActionWebRTCSession(
                                                    conversation_id=session.conversation_id,
                                                    message_id=GatewayAction.conversation_id_to_message_id(session.conversation_id),
                                                    inputs={
                                                        "recordUid": signal_handler.record_uid,
                                                        'kind': 'ice_restart_answer',
                                                        'base64Nonce': signal_handler.base64_nonce,
                                                        'conversationType': signal_handler.conversation_type,
                                                        "data": encrypted_data,
                                                        "trickleICE": signal_handler.trickle_ice,
                                                    }
                                                ),
                                                message_type=pam_pb2.CMT_CONNECT,
                                                is_streaming=signal_handler.trickle_ice,  # Streaming only for trickle ICE
                                                gateway_timeout=GATEWAY_TIMEOUT
                                            )

                                            logging.debug(f"ICE restart answer sent for tube {tube_id}")
<<<<<<< HEAD
=======
                                            print(f"{bcolors.OKGREEN}ICE restart answer sent successfully{bcolors.ENDC}")
>>>>>>> 84e474ed
                                        else:
                                            logging.error(f"No signal handler found for tube {tube_id} to send answer")
                                    else:
                                        logging.error(f"Failed to generate ICE restart answer for tube {tube_id}")

                                except Exception as e:
                                    logging.error(f"Error handling ICE restart offer for tube {tube_id}: {e}")
                            else:
                                logging.warning(f"Received offer message without SDP data for conversation: {conversation_id}")
                        elif "candidates" in data_json:
                            # Try to find tube ID - gateway may have converted URL-safe base64 to standard
                            tube_id = tube_registry.tube_id_from_connection_id(conversation_id)
                            if not tube_id:
                                # Try URL-safe version (convert + to -, / to _, remove =)
                                url_safe_conversation_id = conversation_id.replace('+', '-').replace('/', '_').rstrip('=')
                                tube_id = tube_registry.tube_id_from_connection_id(url_safe_conversation_id)
                                if tube_id:
                                    logging.debug(f"Found tube using URL-safe conversion: {url_safe_conversation_id}")

                            if not tube_id:
                                logging.error(f"No tube ID found for conversation: {conversation_id} (also tried URL-safe version)")
                                return
                            # Handle ICE candidates from gateway (always array format)
                            candidates_list = data_json.get('candidates', [])
                            candidate_count = len(candidates_list)
                            logging.debug(f"Received {candidate_count} ICE candidates from gateway for {conversation_id}")

                            # Gateway sends candidates in consistent format, pass them directly to Rust
                            for candidate in candidates_list:
                                logging.debug(f"Forwarding candidate to Rust: {candidate[:100]}...")  # Log first 100 chars
                                tube_registry.add_ice_candidate(tube_id, candidate)

<<<<<<< HEAD
                            logging.debug(f"Connection state: received {candidate_count} ICE candidate(s)...")
=======
                            print(
                                f"{bcolors.OKBLUE}Connection state: {bcolors.ENDC}received {candidate_count} ICE candidate(s)...")
>>>>>>> 84e474ed
                        else:
                            logging.warning(f"No known field found in decrypted data {decrypted_data}")
                    else:
                        logging.error("Failed to decrypt data")
                else:
                    logging.warning("No 'data' field found in response")

            # Handle error responses
            elif (payload_data.get('errors') is not None and
                  payload_data.get('errors') != [] and
                  payload_data.get('errors') != ['']):
                errors = payload_data.get('errors', [''])
                logging.error(f"Gateway returned errors for {conversation_id}: {errors}")

            elif payload_data.get('data', '') == '':
                logging.debug("Empty data field an acknowledgment, no action needed")
            elif payload_data.get('data') and "ice candidate added" in payload_data.get('data').lower():
                logging.debug("Received ice candidate added")
            else:
                logging.warning(f"Unhandled payload type for {conversation_id}: {payload_data}")
        else:
            logging.warning(f"No encrypted payload in message for conversation: {conversation_id}")

    except Exception as e:
        logging.error(f"Error routing message to Rust: {e}")
        import traceback
        logging.error(f"Full traceback: {traceback.format_exc()}")


<<<<<<< HEAD
def start_websocket_listener(params, tube_registry, timeout=60, gateway_uid=None, tunnel_session=None):
    """
    Start WebSocket listener in a background thread.

    Creates a DEDICATED WebSocket for the provided tunnel_session.
    Each tunnel gets its own independent WebSocket connection.

    Args:
        params: KeeperParams instance
        tube_registry: PyTubeRegistry instance
        timeout: Maximum time to listen for messages (seconds)
        gateway_uid: Gateway UID (optional)
        tunnel_session: TunnelSession instance for dedicated WebSocket (required)

    Returns:
        (thread, is_reused) tuple - is_reused is always False (each tunnel gets its own WebSocket)
    """
    if tunnel_session is None:
        raise ValueError("tunnel_session is required for dedicated WebSocket architecture")

    logging.debug(f"Creating dedicated WebSocket for tunnel {tunnel_session.tube_id}")

    # Create per-tunnel events
    tunnel_session.websocket_ready_event = threading.Event()
    tunnel_session.websocket_stop_event = threading.Event()

    # Start a dedicated WebSocket listener thread for this tunnel
    def run_dedicated_websocket():
        loop = asyncio.new_event_loop()
        asyncio.set_event_loop(loop)
        try:
            loop.run_until_complete(handle_websocket_responses(
                params, tube_registry, timeout, gateway_uid,
                ready_event=tunnel_session.websocket_ready_event,
                stop_event=tunnel_session.websocket_stop_event
            ))
        except Exception as e:
            logging.error(f"Dedicated WebSocket listener error for tunnel {tunnel_session.tube_id}: {e}")
        finally:
            loop.close()
            logging.debug(f"Dedicated WebSocket closed for tunnel {tunnel_session.tube_id}")

    tunnel_session.websocket_thread = threading.Thread(
        target=run_dedicated_websocket,
        daemon=True,
        name=f"WebSocket-{tunnel_session.tube_id[:8]}"
    )
    tunnel_session.websocket_thread.start()
    logging.debug(f"Dedicated WebSocket listener started for tunnel {tunnel_session.tube_id}")
    return (tunnel_session.websocket_thread, False)  # Never reused - each tunnel gets its own
=======
def start_websocket_listener(params, tube_registry, timeout=60, gateway_uid=None, gateway_cookies=None):
    """Start WebSocket listener in a background thread using global connection approach"""
    global _ACTIVE_WEBSOCKET_THREAD

    with _WEBSOCKET_THREAD_LOCK:

        # Start a new WebSocket listener thread
        def run_websocket():
            loop = asyncio.new_event_loop()
            asyncio.set_event_loop(loop)
            try:
                loop.run_until_complete(handle_websocket_responses(params, tube_registry, timeout, gateway_uid, gateway_cookies))
            except Exception as e:
                logging.error(f"WebSocket listener error: {e}")
            finally:
                loop.close()
                # Clear the global thread reference when done
                global _ACTIVE_WEBSOCKET_THREAD
                with _WEBSOCKET_THREAD_LOCK:
                    _ACTIVE_WEBSOCKET_THREAD = None

        _ACTIVE_WEBSOCKET_THREAD = threading.Thread(target=run_websocket, daemon=True)
        _ACTIVE_WEBSOCKET_THREAD.start()
        logging.debug("WebSocket listener started in background thread")
        return _ACTIVE_WEBSOCKET_THREAD
>>>>>>> 84e474ed



# Simplified tunnel entrance for compatibility with existing code
class SimpleRustTunnelEntrance:
    """Simple compatibility wrapper for Rust-based tunnels"""

    def __init__(self, conversation_id, host, port, record_uid):
        self.conversation_id = conversation_id
        self.host = host
        self.port = port
        self.record_uid = record_uid

        # Create a compatibility object that mimics the old WebRTCConnection
        self.pc = SimpleRustPCCompat(conversation_id, record_uid)


# Simple compatibility object to replace the old WebRTCConnection interface
class SimpleRustPCCompat:
    """Simple compatibility wrapper to mimic old WebRTCConnection interface"""

    def __init__(self, conversation_id, record_uid):
        self.endpoint_name = conversation_id
        self.record_uid = record_uid
        self.conversation_id = conversation_id


# Callback handler class for WebRTC signals
class TunnelSignalHandler:
    """
    Signal handler for WebRTC tunnel events with HTTP sending and WebSocket receiving.

    Features immediate ICE candidate sending:
    - Sends ICE candidates immediately as they arrive from Rust
    - Always sends candidates in {"candidates": [candidate]} array format for gateway consistency
    - Maintains consistent protocol with gateway expectations
    """

    def __init__(self, params, record_uid, gateway_uid, symmetric_key, base64_nonce, conversation_id,
                 tube_registry, tube_id=None, trickle_ice=False, websocket_router=None,
                 conversation_type='tunnel'):
        self.params = params
        self.record_uid = record_uid
        self.gateway_uid = gateway_uid
        self.symmetric_key = symmetric_key
        self.base64_nonce = base64_nonce
        self.conversation_id = conversation_id
        self.tube_registry = tube_registry
        self.tube_id = tube_id
        self.trickle_ice = trickle_ice
        self.connection_success_shown = False  # Track if we've shown success messages
        self.host = None  # Will be set later when the socket is ready
        self.port = None
        self.websocket_router = websocket_router  # For key cleanup
        self.offer_sent = False  # Track if offer has been sent to gateway
        self.buffered_ice_candidates = []  # Buffer ICE candidates until offer is sent
<<<<<<< HEAD
=======
        self.connection_connected = False  # Track if WebRTC connection is established
        self.ice_sending_in_progress = False  # Serialize ICE candidate sending
        self.ice_candidates_sent_count = 0  # Track how many candidates we've sent
        self.ice_candidate_response_received = False  # Track if we received response for last candidate
        self.ice_max_candidates = 5  # Limit ICE candidates sent (webvault sends fewer)
        self.conversation_type = conversation_type
>>>>>>> 84e474ed

        # WebSocket routing is handled automatically - no setup needed
        if trickle_ice and not WEBSOCKETS_AVAILABLE:
            raise Exception("Trickle ICE requires WebSocket support - install with: pip install websockets")

    def signal_from_rust(self, response: dict):
        """Signal callback to handle Rust events and gateway communication"""
        signal_kind = response.get('kind', '')
        tube_id = response.get('tube_id', '')
        data = response.get('data', '')
        conversation_id_from_signal = response.get('conversation_id', '')

        logging.debug(f"Received signal: kind={signal_kind}, tube_id={tube_id}, conversation_id={conversation_id_from_signal}")

        # Get the tunnel session for this tube
        session = get_tunnel_session(tube_id) if tube_id else None
        if session:
            session.update_activity()
        else:
            if tube_id:
                logging.debug(
                    f"No tunnel session found for tube {tube_id} while handling signal '{signal_kind}'"
                )

        # Handle local connection state changes
        if signal_kind == 'connection_state_changed':
            new_state = data.lower()
            logging.debug(f"Connection state changed for tube {tube_id}: {new_state}")

            # Detailed logging for specific states
            if new_state == 'disconnected':
                logging.warning(f"Connection disconnected for tube {tube_id} - ICE restart may be attempted by Rust")
<<<<<<< HEAD

            elif new_state == 'failed':
                logging.error(f"Connection failed for tube {tube_id} - ICE restart may be attempted by Rust")

            elif new_state == 'connected':
                logging.debug(f"Connection established/restored for tube {tube_id}")
=======
                print(f"{bcolors.FAIL}Connection state: {bcolors.ENDC}disconnected ✗")
                self.connection_connected = False  # Reset flag - may need to send candidates again

            elif new_state == 'failed':
                logging.error(f"Connection failed for tube {tube_id} - ICE restart may be attempted by Rust")
                print(f"{bcolors.FAIL}Connection state: {bcolors.ENDC}failed ✗")
                self.connection_connected = False  # Reset flag - may need to send candidates again

            elif new_state == 'connected':
                logging.debug(
                    f"Connection established/restored for tube {tube_id} "
                    f"(conversation_id={conversation_id_from_signal or self.conversation_id})"
                )
                logging.debug(f"Connection state: connected")

                # CRITICAL: Mark connection as connected - IMMEDIATELY stop sending ICE candidates
                self.connection_connected = True

                # Stop any pending ICE candidate sends
                self.ice_sending_in_progress = False

                # Clear any buffered ICE candidates - connection is established, no need to send them
                if session and session.buffered_ice_candidates:
                    logging.debug(f"Stopping ICE candidate sending - connection established. Clearing {len(session.buffered_ice_candidates)} buffered candidates")
                    session.buffered_ice_candidates.clear()

                # Log how many candidates we sent before connection was established
                if self.ice_candidates_sent_count > 0:
                    logging.debug(f"ICE candidate exchange complete: {self.ice_candidates_sent_count} candidate(s) sent before connection established")
>>>>>>> 84e474ed

                if not self.connection_success_shown:
                    self.connection_success_shown = True

                    # Get tunnel session for record details
                    if session:
                        logging.debug(f"\n{bcolors.OKGREEN}Connection established successfully.{bcolors.ENDC}")

                        # Display record title if available
                        if session.record_title:
                            logging.debug(f"{bcolors.OKBLUE}Record:{bcolors.ENDC} {session.record_title}")

                        # Display remote target
                        if session.target_host and session.target_port:
                            logging.debug(f"{bcolors.OKBLUE}Remote:{bcolors.ENDC} {session.target_host}:{session.target_port}")

                        # Display local listening address
                        if session.host and session.port:
                            logging.debug(f"{bcolors.OKBLUE}Local:{bcolors.ENDC} {session.host}:{session.port}")

<<<<<<< HEAD
                        # Display conversation ID
                        if session.conversation_id:
                            logging.debug(f"{bcolors.OKBLUE}Conversation ID:{bcolors.ENDC} {session.conversation_id}")

                    # Flush any buffered ICE candidates now that we're connected
                    if session and session.buffered_ice_candidates:
                        logging.debug(f"Flushing {len(session.buffered_ice_candidates)} buffered ICE candidates")
                        for candidate in session.buffered_ice_candidates:
                            self._send_ice_candidate_immediately(candidate, tube_id)
                        session.buffered_ice_candidates.clear()
=======
                    logging.debug(f"Tunnel is ready for traffic")
>>>>>>> 84e474ed

            elif new_state == "connecting":
                logging.debug(f"Connection in progress for tube {tube_id}")

            elif new_state == "closed":
                logging.debug(f"Connection closed for tube {tube_id}")
<<<<<<< HEAD
=======
                print(f"{bcolors.FAIL}Connection state: {bcolors.ENDC}closed ✗")
>>>>>>> 84e474ed

            else:
                logging.debug(f"Connection state for tube {tube_id}: {new_state}")

            return  # Local event, no gateway response needed

        elif signal_kind == 'channel_closed':
            conversation_id_from_signal = conversation_id_from_signal or self.conversation_id
            logging.debug(f"Received 'channel_closed' signal for conversation '{conversation_id_from_signal}' of tube '{tube_id}'.")

            # Check if the tunnel session exists and is already closed
            session = get_tunnel_session(tube_id) if tube_id else None
            if session:
                # For now, we don't have a tunnel_closed flag in TunnelSession like the gateway,
                # but we could add it if needed for preventing redundant handling
                pass

            try:
                data_json = json.loads(data) if data else {}

                # Try to get structured close reason first
                close_reason = None
                if "close_reason" in data_json:
                    reason_code = data_json["close_reason"].get("code")
                    if reason_code is not None:
                        close_reason = CloseConnectionReason.from_code(reason_code)
                        logging.debug(f"  Structured close reason: {close_reason.name} (code: {reason_code})")

                # Fallback to old string-based outcome for backward compatibility
                if close_reason is None:
                    outcome = data_json.get("outcome", "unknown")
                    close_reason = CloseConnectionReason.from_legacy_outcome(outcome)
                    logging.debug(f"  Legacy outcome: '{outcome}' -> {close_reason.name}")

                # Handle based on reason type
                if close_reason.is_critical():
<<<<<<< HEAD
                    logging.error(f"{bcolors.FAIL}Tunnel closed due to critical failure - '{tube_id}': {close_reason.name}{bcolors.ENDC}")

                elif close_reason.is_user_initiated():
                    logging.debug(f"{bcolors.OKBLUE}User-initiated closure of tunnel '{tube_id}': {close_reason.name}{bcolors.ENDC}")

                elif close_reason.is_retryable():
                    logging.debug(f"{bcolors.WARNING}Tunnel closed with retryable error - '{tube_id}': {close_reason.name}{bcolors.ENDC}")

                else:
                    logging.debug(f"{bcolors.OKBLUE}Tunnel '{tube_id}' closed with reason: {close_reason.name}{bcolors.ENDC}")
=======
                    logging.error(f"Critical failure in tunnel '{tube_id}': {close_reason.name}. Stopping session immediately.")
                    print(f"{bcolors.FAIL}Tunnel closed due to critical failure: {close_reason.name}{bcolors.ENDC}")

                elif close_reason.is_user_initiated():
                    logging.debug(f"User-initiated closure of tunnel '{tube_id}': {close_reason.name}.")
                    logging.debug(f"Tunnel closed: {close_reason.name}")

                elif close_reason.is_retryable():
                    logging.warning(f"Retryable failure in tunnel '{tube_id}': {close_reason.name}.")
                    print(f"{bcolors.WARNING}Tunnel closed with retryable error: {close_reason.name}{bcolors.ENDC}")

                else:
                    logging.debug(f"Tunnel '{tube_id}' closed with reason: {close_reason.name}.")
                    logging.debug(f"Tunnel closed: {close_reason.name}")
>>>>>>> 84e474ed

            except (json.JSONDecodeError, KeyError) as e:
                logging.error(f"Failed to parse close reason: {e}. Defaulting to critical handling.")
                logging.debug(f"{bcolors.FAIL}Tunnel closed due to unknown error{bcolors.ENDC}")

            # Clean up the tunnel session when channel closes
            if tube_id:
                # Get session before unregistering to access signal handler
                session = get_tunnel_session(tube_id)
                if session:
                    # Cleanup signal handler (conversation keys)
                    if hasattr(session, 'signal_handler') and session.signal_handler:
                        session.signal_handler.cleanup()
                        logging.debug(f"Cleaned up conversation keys for closed tunnel {tube_id}")

                    # Stop dedicated WebSocket if this tunnel has one
                    if session.websocket_stop_event and session.websocket_thread:
                        logging.debug(f"Stopping dedicated WebSocket for tunnel {tube_id}")
                        session.websocket_stop_event.set()  # Signal WebSocket to close
                        # Give it a moment to close gracefully
                        session.websocket_thread.join(timeout=2.0)
                        if session.websocket_thread.is_alive():
                            logging.warning(f"Dedicated WebSocket for tunnel {tube_id} did not close in time")
                        else:
                            logging.debug(f"Dedicated WebSocket closed for tunnel {tube_id}")

                unregister_tunnel_session(tube_id)
            return  # Local event, no gateway response needed

        elif signal_kind == 'error':
            error_msg = data if data else 'Unknown error'
            logging.error(f"Tunnel error for {tube_id}: {error_msg}")
            # Clean up on error as well
            if tube_id and data.lower() in ["failed", "closed"]:
                # Get session before unregistering to access signal handler
                session = get_tunnel_session(tube_id)
                if session:
                    # Cleanup signal handler (conversation keys)
                    if hasattr(session, 'signal_handler') and session.signal_handler:
                        session.signal_handler.cleanup()
                        logging.debug(f"Cleaned up conversation keys for failed tunnel {tube_id}")

                    # Stop dedicated WebSocket if this tunnel has one
                    if session.websocket_stop_event and session.websocket_thread:
                        logging.debug(f"Stopping dedicated WebSocket for failed tunnel {tube_id}")
                        session.websocket_stop_event.set()  # Signal WebSocket to close
                        # Give it a moment to close gracefully
                        session.websocket_thread.join(timeout=2.0)
                        if session.websocket_thread.is_alive():
                            logging.warning(f"Dedicated WebSocket for tunnel {tube_id} did not close in time")
                        else:
                            logging.debug(f"Dedicated WebSocket closed for failed tunnel {tube_id}")

                unregister_tunnel_session(tube_id)
            return  # Local event, no gateway response needed

<<<<<<< HEAD
        # Handle ICE candidates - use session to check if offer is sent AND WebSocket is ready
=======
        # Handle ICE candidates - serialize sending and stop after first successful connection
>>>>>>> 84e474ed
        elif signal_kind == 'icecandidate':
            # CRITICAL: Stop immediately if connection is already established
            if self.connection_connected:
                logging.debug(f"Skipping ICE candidate - connection already established for tube {tube_id}")
                return

            # CRITICAL: Check if we're already sending a candidate (serialize)
            if self.ice_sending_in_progress:
                logging.debug(f"ICE candidate send already in progress for tube {tube_id}, buffering this candidate")
                if session:
                    session.buffered_ice_candidates.append(data)
                    # Sort buffered candidates by priority (best first) whenever we add a new one
                    session.buffered_ice_candidates = self._sort_candidates_by_priority(session.buffered_ice_candidates)
                    priority_score, candidate_type = self._get_ice_candidate_priority(data)
                    logging.debug(f"Buffered candidate (priority={priority_score}, type={candidate_type})")
                return

            logging.debug(f"Received ICE candidate for tube {tube_id}")
<<<<<<< HEAD

            # Check if we should buffer this candidate
            should_buffer = False
            if session:
                # Buffer if offer not sent yet
                if not session.offer_sent:
                    should_buffer = True
                    logging.debug(f"Buffering ICE candidate - offer not yet sent for tube {tube_id}")
                # Also buffer if WebSocket is not ready yet (even if offer was sent)
                elif session.websocket_ready_event and not session.websocket_ready_event.is_set():
                    should_buffer = True
                    logging.debug(f"Buffering ICE candidate - WebSocket not ready yet for tube {tube_id}")

            if should_buffer:
=======
            priority_score, candidate_type = self._get_ice_candidate_priority(data)
            logging.debug(f"ICE candidate priority: {priority_score}, type: {candidate_type}")

            if session and not session.offer_sent:
                # Buffer the candidate until offer is sent
                logging.debug(f"Buffering ICE candidate (priority={priority_score}, type={candidate_type}) - offer not yet sent")
>>>>>>> 84e474ed
                session.buffered_ice_candidates.append(data)
                # Sort buffered candidates by priority (best first)
                session.buffered_ice_candidates = self._sort_candidates_by_priority(session.buffered_ice_candidates)
            else:
                # Send the candidate immediately (but still in array format for gateway consistency)
                # This will serialize via ice_sending_in_progress flag
                # Best candidates are sent first, then gradually lower priority
                self._send_ice_candidate_immediately(data, tube_id)
            return
        elif signal_kind == 'ice_restart_request':
            logging.debug(f"Received ICE restart request for tube {tube_id}")

            # ICE restart requires trickle ICE mode
            if not self.trickle_ice:
                logging.warning(f"ICE restart request ignored - trickle ICE not enabled for tube {tube_id}")
                return

            try:
                # Execute ICE restart through your tube registry
                restart_sdp = self.tube_registry.restart_ice(tube_id)

                if restart_sdp:
                    logging.debug(f"ICE restart successful for tube {tube_id}")
                    self._send_restart_offer(restart_sdp, tube_id)
                else:
                    logging.error(f"ICE restart failed for tube {tube_id}")

            except Exception as e:
                logging.error(f"ICE restart error for tube {tube_id}: {e}")

            return  # Local event, no gateway response needed

        elif signal_kind == 'ice_restart_offer':
            # Rust initiated ICE restart and generated offer (e.g., network change detected)
            # We need to send this offer to Gateway and get an answer
            logging.debug(f"Received ice_restart_offer from Rust for tube {tube_id}")

            # ICE restart requires trickle ICE mode
            if not self.trickle_ice:
                logging.warning(f"ICE restart offer ignored - trickle ICE not enabled for tube {tube_id}")
                return

            offer_sdp = data  # Already base64 encoded from Rust

            if not offer_sdp:
                logging.error(f"Empty ICE restart offer received for tube {tube_id}")
                return

            # Send the offer to Gateway
            self._send_restart_offer(offer_sdp, tube_id)
            return

        # Unknown signal type
        else:
            logging.debug(f"Unknown signal type: {signal_kind}")

<<<<<<< HEAD
=======
    def _get_ice_candidate_priority(self, candidate_data):
        """
        Extract priority from ICE candidate string to determine send order.

        ICE candidate priority order (highest to lowest):
        1. typ host - Direct local connection (fastest, most reliable)
        2. typ srflx - Server reflexive via STUN (medium speed)
        3. typ relay - Relay via TURN (slowest, last resort)

        Args:
            candidate_data: ICE candidate string (SDP format)

        Returns:
            tuple: (priority_score, candidate_type) where:
                - priority_score: Higher = better (0-100)
                - candidate_type: 'host', 'srflx', 'relay', or 'unknown'
        """
        if not isinstance(candidate_data, str):
            candidate_str = str(candidate_data)
        else:
            candidate_str = candidate_data

        # Parse candidate string for type
        candidate_lower = candidate_str.lower()

        if 'typ host' in candidate_lower:
            # Highest priority: direct local connection
            return (100, 'host')
        elif 'typ srflx' in candidate_lower:
            # Medium priority: server reflexive (NAT traversal via STUN)
            return (50, 'srflx')
        elif 'typ relay' in candidate_lower:
            # Lowest priority: relay via TURN (most expensive/slowest)
            return (0, 'relay')
        else:
            # Unknown type - try to extract priority number from candidate string
            # Format: "candidate:foundation component priority protocol ..."
            import re
            priority_match = re.search(r'candidate:[^\s]+\s+\d+\s+\w+\s+(\d+)', candidate_str)
            if priority_match:
                priority_num = int(priority_match.group(1))
                # Normalize priority (ICE priorities are typically 0-2^31)
                # Higher priority number = better candidate
                normalized = min(100, priority_num // 21474836)  # Scale to 0-100
                return (normalized, 'unknown')
            return (10, 'unknown')  # Default low priority for unknown types

    def _sort_candidates_by_priority(self, candidates):
        """
        Sort ICE candidates by priority (best/fastest first).

        Args:
            candidates: List of candidate strings

        Returns:
            List of candidates sorted by priority (highest first)
        """
        def priority_key(candidate):
            priority_score, candidate_type = self._get_ice_candidate_priority(candidate)
            # Sort by priority score (descending), then by type
            return (-priority_score, candidate_type)

        return sorted(candidates, key=priority_key)

>>>>>>> 84e474ed
    def _send_ice_candidate_immediately(self, candidate_data, tube_id=None):
        """Send a single ICE candidate immediately via HTTP POST to /send_controller_message

        Always sends candidates as {"candidates": [candidate]} array format for gateway consistency.
        This matches the gateway expectation: action_inputs['data'].get('candidates')

        Serializes sending to prevent parallel sends and stops immediately if connection is established.
        """
        # CRITICAL: Double-check connection state before sending (connection might have been established)
        if self.connection_connected:
            logging.debug(f"Skipping ICE candidate send - connection already established")
            return

        # Set flag to serialize sending (prevent parallel sends)
        self.ice_sending_in_progress = True

        try:
            # Always use array format for consistency with gateway expectations
            # Gateway expects: action_inputs['data'].get('candidates') and iterates: for candidate in ice_candidates
            candidates_payload = {"candidates": [candidate_data]}
            string_data = json.dumps(candidates_payload)
            bytes_data = string_to_bytes(string_data)
            encrypted_data = tunnel_encrypt(self.symmetric_key, bytes_data)

<<<<<<< HEAD
            logging.debug(f"Sending ICE candidate to gateway immediately")
=======
            logging.debug(f"Sending ICE candidate to gateway (serialized)")
            print(f"{bcolors.OKBLUE}Connection state: {bcolors.ENDC}sending ICE candidate...")
>>>>>>> 84e474ed

            # Send an ICE candidate via HTTP POST with streamResponse=True
            router_response = router_send_action_to_gateway(
                params=self.params,
                destination_gateway_uid_str=self.gateway_uid,
                gateway_action=GatewayActionWebRTCSession(
                    conversation_id=self.conversation_id,
                    message_id=GatewayAction.conversation_id_to_message_id(self.conversation_id),
                    inputs={
                        "recordUid": self.record_uid,
                        'kind': 'icecandidate',
                        'base64Nonce': self.base64_nonce,
                        'conversationType': self.conversation_type,
                        "data": encrypted_data,
                        "trickleICE": self.trickle_ice,
                    }
                ),
                message_type=pam_pb2.CMT_CONNECT,
                is_streaming=self.trickle_ice,  # Streaming only for trickle ICE
                gateway_timeout=GATEWAY_TIMEOUT
            )

<<<<<<< HEAD
            if self.trickle_ice:
                logging.debug("ICE candidate sent via HTTP POST - response expected via WebSocket")
            else:
                logging.debug("ICE candidate sent via HTTP POST")

        except Exception as e:
            # Check if this is a gateway offline error (RRC_CONTROLLER_DOWN) or bad state error (RRC_BAD_STATE)
            error_str = str(e)
            is_gateway_offline = 'RRC_CONTROLLER_DOWN' in error_str
            is_bad_state = 'RRC_BAD_STATE' in error_str

            if is_gateway_offline:
                # Gateway is offline - this is expected if gateway is down, log at debug level
                logging.debug(f"Gateway offline when sending ICE candidate: {e}")
            elif is_bad_state:
                # Bad state - transient during WebSocket startup, log at debug level
                logging.debug(f"Bad state when sending ICE candidate: {e}")
            else:
                # Other errors - log at error level
                logging.error(f"Failed to send ICE candidate via HTTP: {e}")
=======
            # Increment counter (only if we actually sent)
            self.ice_candidates_sent_count += 1
            priority_score, candidate_type = self._get_ice_candidate_priority(candidate_data)
            logging.debug(f"ICE candidate sent via HTTP POST ({self.ice_candidates_sent_count} total, priority={priority_score}, type={candidate_type}) - waiting for response...")

            # CRITICAL: Wait for response before sending next candidate (serialize properly)
            # This prevents overwhelming Gateway with too many candidates
            import time
            self.ice_candidate_response_received = False

            # Wait up to 0.5 seconds for response (webvault processes quickly)
            wait_timeout = 0.5
            wait_start = time.time()
            while time.time() - wait_start < wait_timeout:
                if self.connection_connected:
                    logging.debug(f"Connection established - stopping ICE candidate sending")
                    return
                if self.ice_candidate_response_received:
                    logging.debug(f"ICE candidate response received - proceeding to next candidate")
                    break
                time.sleep(0.05)  # Check every 50ms

            # Check connection state again after wait
            if self.connection_connected:
                logging.debug(f"Connection established during ICE candidate wait - stopping further candidates")
                return

            # CRITICAL: Limit total ICE candidates sent
            if self.ice_candidates_sent_count >= self.ice_max_candidates:
                logging.debug(f"Reached ICE candidate limit ({self.ice_max_candidates}) - stopping further candidates")
                return

            # Process next buffered candidate if available (but only if connection is still not established)
            session = get_tunnel_session(tube_id) if tube_id else None
            if session and session.buffered_ice_candidates and not self.connection_connected:
                # Ensure candidates are sorted by priority (best first)
                session.buffered_ice_candidates = self._sort_candidates_by_priority(session.buffered_ice_candidates)

                # Process next candidate (highest priority first, since list is sorted)
                next_candidate = session.buffered_ice_candidates.pop(0)
                priority_score, candidate_type = self._get_ice_candidate_priority(next_candidate)
                logging.debug(f"Processing next buffered ICE candidate (priority={priority_score}, type={candidate_type}, {len(session.buffered_ice_candidates)} remaining)")

                # Reset flag before recursive call (it will be set again in the call)
                self.ice_sending_in_progress = False
                self.ice_candidate_response_received = False  # Reset for next candidate
                self._send_ice_candidate_immediately(next_candidate, tube_id)
                return

        except Exception as e:
            logging.error(f"Failed to send ICE candidate via HTTP: {e}")
            print(f"{bcolors.WARNING}Failed to send ICE candidate: {e}{bcolors.ENDC}")
        finally:
            # Always clear the flag, even on error
            self.ice_sending_in_progress = False
>>>>>>> 84e474ed

    def _send_restart_offer(self, restart_sdp, tube_id):
        """Send ICE restart offer via HTTP POST to /send_controller_message with encryption

        Similar to _send_ice_candidate_immediately but sends an offer instead of candidates.
        """
        try:
            # Format as offer payload for gateway
            offer_payload = {
                "type": "offer",
                "sdp": restart_sdp,
                "ice_restart": True  # Flag to indicate this is an ICE restart offer
            }
            string_data = json.dumps(offer_payload)
            bytes_data = string_to_bytes(string_data)
            encrypted_data = tunnel_encrypt(self.symmetric_key, bytes_data)

            logging.debug(f"Sending ICE restart offer to gateway for tube {tube_id}")
<<<<<<< HEAD
=======
            print(f"{bcolors.OKBLUE}Connection state: {bcolors.ENDC}sending ICE restart offer...")
>>>>>>> 84e474ed

            # Send ICE restart offer via HTTP POST with streamResponse=True
            router_response = router_send_action_to_gateway(
                params=self.params,
                destination_gateway_uid_str=self.gateway_uid,
                gateway_action=GatewayActionWebRTCSession(
                    conversation_id=self.conversation_id,
                    message_id=GatewayAction.conversation_id_to_message_id(self.conversation_id),
                    inputs={
                        "recordUid": self.record_uid,
                        'kind': 'ice_restart_offer',  # New kind for ICE restart
                        'base64Nonce': self.base64_nonce,
                        'conversationType': self.conversation_type,
                        "data": encrypted_data,
                        "trickleICE": self.trickle_ice,
                    }
                ),
                message_type=pam_pb2.CMT_CONNECT,
                is_streaming=self.trickle_ice,  # Streaming only for trickle ICE
                gateway_timeout=GATEWAY_TIMEOUT
            )

<<<<<<< HEAD
            if self.trickle_ice:
                logging.debug(f"ICE restart offer sent via HTTP POST for tube {tube_id} - response expected via WebSocket")
            else:
                logging.debug(f"ICE restart offer sent via HTTP POST for tube {tube_id}")
            logging.debug(f"{bcolors.OKGREEN}ICE restart offer sent successfully{bcolors.ENDC}")
=======
            logging.debug(f"ICE restart offer sent via HTTP POST for tube {tube_id} - response expected via WebSocket")
            print(f"{bcolors.OKGREEN}ICE restart offer sent successfully{bcolors.ENDC}")
>>>>>>> 84e474ed

        except Exception as e:
            # Check if this is a gateway offline error (RRC_CONTROLLER_DOWN) or bad state error (RRC_BAD_STATE)
            error_str = str(e)
            is_gateway_offline = 'RRC_CONTROLLER_DOWN' in error_str
            is_bad_state = 'RRC_BAD_STATE' in error_str

            if is_gateway_offline:
                # Gateway is offline - this is expected if gateway is down, log at debug level
                logging.debug(f"Gateway offline when sending ICE restart offer for tube {tube_id}: {e}")
            elif is_bad_state:
                # Bad state - transient during WebSocket startup, log at debug level
                logging.debug(f"Bad state when sending ICE restart offer for tube {tube_id}: {e}")
            else:
                # Other errors - log at error level
                logging.error(f"Failed to send ICE restart offer for tube {tube_id}: {e}")

    def cleanup(self):
        """Cleanup resources"""
        # Close the tube in Rust registry if it exists
        if self.tube_id and self.tube_registry:
            try:
                logging.debug(f"Closing tube {self.tube_id} in cleanup")
                self.tube_registry.close_tube(self.tube_id, reason=CloseConnectionReasons.Error)
                logging.debug(f"Tube {self.tube_id} closed successfully")
            except Exception as e:
                # Tube might not exist yet or already closed
                logging.debug(f"Could not close tube {self.tube_id} during cleanup: {e}")

        # Unregister conversation key from global store
        if self.conversation_id:
            unregister_conversation_key(self.conversation_id)
            # Also unregister the standard base64 version
            standard_conversation_id = self.conversation_id.replace('-', '+').replace('_', '/')
            padding_needed = (4 - len(standard_conversation_id) % 4) % 4
            if padding_needed:
                standard_conversation_id += '=' * padding_needed
            if standard_conversation_id != self.conversation_id:
                unregister_conversation_key(standard_conversation_id)
        logging.debug("TunnelSignalHandler cleaned up")

def start_rust_tunnel(params, record_uid, gateway_uid, host, port,
                      seed, target_host, target_port, socks, trickle_ice=True, record_title=None, allow_supply_host=False):
    """
    Start a tunnel using Rust WebRTC with trickle ICE via HTTP POST and WebSocket responses.

    This function uses a global WebSocket architecture that supports multiple concurrent tunnels.
    Messages are routed to Rust based on conversationId using a shared global key store.
    The endpoint table is displayed ONLY when both the local socket AND WebRTC connection are ready.

    Architecture:
        - Shared WebSocket listener handles multiple tunnels simultaneously
        - Global conversation key store: conversationId → symmetric_key mapping
        - Message flow: WebSocket → decrypt with a conversation key → send to Rust
        - Signal handler shows endpoint table only when fully connected
        - Multiple tunnels can run concurrently

    Display flow:
        1. "Establishing a tunnel with trickle ICE between Commander and Gateway..."
        2. "Creating WebRTC offer and setting up local listener..."
        4. "Sending offer to gateway..."
        5. "Offer sent to gateway"
        6. "Connection state: gathering candidates..."
        7. Real-time state updates:
           - "sending ICE candidates..."
           - "SDP answer received, connecting..."
           - "exchanging ICE candidates..."
           - "connected"
        8. Shows endpoint table with listening address (ONLY when fully ready)
        9. "Tunnel is ready for traffic"

    Multi-tunnel Support:
        - Each tunnel gets its own conversation ID and encryption key
        - Single shared WebSocket connection handles all tunnel communications
        - Automatic key registration/cleanup per tunnel
        - Concurrent tunnels work independently

    Usage:
        # Start tunnel (shows endpoint table only when truly ready)
        result = start_rust_tunnel(params, record_uid, gateway_uid, host, port, seed, target_host, target_port, socks)

        If result["success"]:
            # Global WebSocket router automatically handles all responses
            # Endpoint table shown only when both socket and WebRTC are ready

            # Multiple tunnels can be started concurrently
            result2 = start_rust_tunnel(params, record_uid2, gateway_uid2, host2, port2, ...)

    Returns:
        dict: {
            "success": bool,
            "tube_id": str,
            "entrance": SimpleRustTunnelEntrance,
            "signal_handler": TunnelSignalHandler,
            "websocket_thread": Thread,
            "conversation_id": str,
            "tube_registry": PyTubeRegistry,
            "status": "connecting"
        }
    """
<<<<<<< HEAD
    logging.debug("Establishing tunnel with trickle ICE between Commander and Gateway. Please wait...")
=======
    logging.debug(f"{bcolors.HIGHINTENSITYWHITE}Establishing tunnel with trickle ICE between Commander and Gateway. Please wait..."
          f"{bcolors.ENDC}")
>>>>>>> 84e474ed

    try:
        # Symmetric key generation for tunnel encryption
        if isinstance(seed, str):
            seed = base64_to_bytes(seed)
        # Generate 128-bit (16-byte) random nonce
        nonce = os.urandom(MAIN_NONCE_LENGTH)
        # Derive the encryption key using HKDF
        hkdf = HKDF(
            algorithm=hashes.SHA256(),
            length=SYMMETRIC_KEY_LENGTH,  # 256-bit key
            salt=nonce,
            info=b"KEEPER_TUNNEL_ENCRYPT_AES_GCM_128",
            backend=default_backend()
        ).derive(seed)
        symmetric_key = AESGCM(hkdf)

        # Get tube registry and set server mode
        tube_registry = get_or_create_tube_registry(params)
        if not tube_registry:
            return {"success": False, "error": "Rust WebRTC library not available"}

        tube_registry.set_server_mode(True)

        conversation_id_original = GatewayAction.generate_conversation_id()
        conversation_id_bytes = url_safe_str_to_bytes(conversation_id_original)
        conversation_id = base64.b64encode(conversation_id_bytes).decode('utf-8')

        base64_nonce = bytes_to_base64(nonce)

        # Create WebRTC settings for the Rust implementation
        webrtc_settings = create_rust_webrtc_settings(
            params, host, port, target_host, target_port, socks, nonce
        )

        # Determine conversation type (tunnel or protocol-specific)
        conversation_type = webrtc_settings.get('conversationType', 'tunnel')

        # Register the encryption key in the global conversation store
        # IMPORTANT: Gateway may convert URL-safe base64 to standard base64 and add padding
        # Register both versions to handle the conversion:
        # - URL-safe: uses - and _ (e.g., "2srIxfCAsQAEWGmH-52yzw")
        # - Standard: uses + and / with = padding (e.g., "2srIxfCAsQAEWGmH+52yzw==")
        register_conversation_key(conversation_id_original, symmetric_key)

        # Also register the standard base64 version that gateway might return
        # Convert URL-safe base64 to standard base64
        standard_conversation_id = conversation_id_original.replace('-', '+').replace('_', '/')
        # Add padding if needed
        padding_needed = (4 - len(standard_conversation_id) % 4) % 4
        if padding_needed:
            standard_conversation_id += '=' * padding_needed
        if standard_conversation_id != conversation_id_original:
            register_conversation_key(standard_conversation_id, symmetric_key)
            logging.debug(f"Registered both URL-safe and standard base64 conversation IDs")

<<<<<<< HEAD
=======
        # Get session cookies for router affinity BEFORE creating tube
        logging.debug(f"Getting session cookies for gateway {gateway_uid}")
        gateway_cookies = get_controller_cookie(params, gateway_uid)
        if gateway_cookies:
            logging.debug(f"Got session cookies for router affinity")
        else:
            logging.warning("Failed to get session cookies - may experience routing issues")

>>>>>>> 84e474ed
        # Create a temporary tunnel session BEFORE creating the tube so ICE candidates can be buffered immediately
        import uuid
        temp_tube_id = str(uuid.uuid4())

        # Pre-create tunnel session with temporary ID to buffer early ICE candidates
        tunnel_session = TunnelSession(
            tube_id=temp_tube_id,
            conversation_id=conversation_id_original,  # Use original, not base64 encoded
            gateway_uid=gateway_uid,
            symmetric_key=symmetric_key,
            offer_sent=False,
            host=host,
            port=port,
<<<<<<< HEAD
            record_title=record_title,
            record_uid=record_uid,
            target_host=target_host,
            target_port=target_port
=======
            conversation_type=conversation_type
>>>>>>> 84e474ed
        )

        # Register the temporary session so ICE candidates can be buffered immediately
        register_tunnel_session(temp_tube_id, tunnel_session)

        # Create the tube to get the WebRTC offer with trickle ICE
        logging.debug("Creating WebRTC offer with trickle ICE gathering")

        # Create signal handler for Rust events
        signal_handler = TunnelSignalHandler(
            params=params,
            record_uid=record_uid,
            gateway_uid=gateway_uid,
            symmetric_key=symmetric_key,
            base64_nonce=base64_nonce,
            conversation_id=conversation_id_original,  # Use original, not base64 encoded
            tube_registry=tube_registry,
            tube_id=temp_tube_id,  # Use temp ID initially
            trickle_ice=trickle_ice,
            conversation_type=conversation_type
        )
<<<<<<< HEAD
=======
        signal_handler.gateway_cookies = gateway_cookies
>>>>>>> 84e474ed

        # Store signal handler reference so we can send buffered candidates later
        tunnel_session.signal_handler = signal_handler

        logging.debug(f"{bcolors.OKBLUE}Creating WebRTC offer and setting up local listener...{bcolors.ENDC}")

        offer = tube_registry.create_tube(
            conversation_id=conversation_id_original,  # Use original, not base64 encoded
            settings=webrtc_settings,
            trickle_ice=trickle_ice,  # Use trickle ICE for real-time candidate exchange
            callback_token=webrtc_settings["callback_token"],
            ksm_config="",
            krelay_server="krelay." + params.server,
            client_version="Commander-Python",
            offer=None,  # Let Rust create the offer
            signal_callback=signal_handler.signal_from_rust
        )

        if not offer or 'tube_id' not in offer or 'offer' not in offer:
            error_msg = "Failed to create tube"
            if offer:
                error_msg = offer.get('error', error_msg)
            # Clean up temporary session on failure
            unregister_tunnel_session(temp_tube_id)
            return {"success": False, "error": error_msg}

        commander_tube_id = offer['tube_id']

        # Update both signal handler and tunnel session with real tube ID
        signal_handler.tube_id = commander_tube_id
        signal_handler.host = host  # Store for later endpoint display
        signal_handler.port = port
        tunnel_session.tube_id = commander_tube_id

        # Get the actual listening address from Rust (source of truth)
        if 'actual_local_listen_addr' in offer and offer['actual_local_listen_addr']:
            rust_addr = offer['actual_local_listen_addr']
            try:
                if ':' in rust_addr:
                    rust_host, rust_port = rust_addr.rsplit(':', 1)
                    tunnel_session.host = rust_host
                    tunnel_session.port = int(rust_port)
                    signal_handler.host = rust_host
                    signal_handler.port = int(rust_port)
                    logging.debug(f"Using actual Rust listening address: {rust_host}:{rust_port}")
            except Exception as e:
                logging.warning(f"Failed to parse Rust address '{rust_addr}': {e}")

        # Unregister temporary session and register with real tube ID
        unregister_tunnel_session(temp_tube_id)
        register_tunnel_session(commander_tube_id, tunnel_session)

<<<<<<< HEAD
        logging.debug(f"Registered encryption key for conversation: {conversation_id_original}")
        logging.debug(f"Expecting WebSocket responses for conversation ID: {conversation_id_original}")

        # Start DEDICATED WebSocket listener for this tunnel
        # Each tunnel gets its own WebSocket connection - no sharing, no contention!
        websocket_thread, is_websocket_reused = start_websocket_listener(
            params, tube_registry, timeout=300, gateway_uid=gateway_uid, 
            tunnel_session=tunnel_session  # Pass tunnel_session for dedicated WebSocket
        )

        # Wait for WebSocket to establish connection before sending streaming requests
        # The router requires an active WebSocket connection for is_streaming=True
        if trickle_ice:
            # For trickle ICE, we MUST wait for WebSocket to be ready
            max_wait = 15.0  # Maximum wait time in seconds (increased for slow networks)

            # Use the tunnel's dedicated ready event (not global)
            if tunnel_session.websocket_ready_event:
                logging.debug(f"Waiting for dedicated WebSocket to connect (max {max_wait}s)...")
                websocket_ready = tunnel_session.websocket_ready_event.wait(timeout=max_wait)
                if not websocket_ready:
                    logging.error(f"Dedicated WebSocket did not become ready within {max_wait}s")
                    signal_handler.cleanup()
                    unregister_tunnel_session(commander_tube_id)
                    return {"success": False, "error": "WebSocket connection timeout"}
                logging.debug("Dedicated WebSocket connection established and ready for streaming")

                # DEDICATED WebSocket: No mutex needed! Each tunnel has its own connection.
                # Backend registration is independent - no contention, no delays needed.
                # Just a small delay to ensure backend is ready (much shorter than before)
                backend_registration_delay = float(os.getenv('WEBSOCKET_BACKEND_DELAY', '0.5'))
                logging.debug(f"Dedicated WebSocket: Waiting {backend_registration_delay}s for backend to register conversation {conversation_id_original}...")
                time.sleep(backend_registration_delay)
                logging.debug("Backend conversation registration delay complete")
            else:
                logging.error("No WebSocket ready event available for tunnel")
                signal_handler.cleanup()
                unregister_tunnel_session(commander_tube_id)
                return {"success": False, "error": "WebSocket event not initialized"}
        else:
            # For non-trickle ICE, WebSocket is optional (just for monitoring)
            # Give it a moment to start but don't block
            time.sleep(0.5)
            logging.debug("Non-trickle ICE: WebSocket optional, proceeding")
=======
        logging.debug(f"Registered encryption key for conversation: {conversation_id}")
        logging.debug(f"Expecting WebSocket responses for conversation ID: {conversation_id}")

        # Start or reuse WebSocket listener with cookies for session affinity
        websocket_thread = start_websocket_listener(params, tube_registry, timeout=300, gateway_uid=gateway_uid, gateway_cookies=gateway_cookies)

        # Wait a moment for WebSocket to establish connection
        time.sleep(1.5)
>>>>>>> 84e474ed

        # Verify the session was stored correctly
        stored_session = get_tunnel_session(commander_tube_id)
        if stored_session:
            logging.debug(f"Verified tunnel session stored: tube={commander_tube_id}, host={stored_session.host}, port={stored_session.port}")
        else:
            logging.error(f"Failed to store tunnel session for tube: {commander_tube_id}")

        # Send offer to gateway via HTTP POST with streamResponse=true
<<<<<<< HEAD
        logging.debug(f"{bcolors.OKBLUE}Sending offer for {conversation_id_original} to gateway...{bcolors.ENDC}")
=======
        logging.debug(f"{bcolors.OKBLUE}Sending offer for {conversation_id} to gateway...{bcolors.ENDC}")
>>>>>>> 84e474ed

        # Prepare the offer data
        data = {"offer": offer.get("offer")}

        # If allowSupplyHost is enabled, include the target host and port in the payload
        if allow_supply_host:
            data["host"] = {
                "hostName": target_host,
                "port": target_port
            }
            logging.debug(f"Including user-supplied host in payload: {target_host}:{target_port}")

        string_data = json.dumps(data)
        bytes_data = string_to_bytes(string_data)
        encrypted_data = tunnel_encrypt(symmetric_key, bytes_data)

        # Send offer via HTTP POST with retry logic for RRC_BAD_STATE
        # CRITICAL: For trickle ICE, use is_streaming=True (response via WebSocket)
        #           For non-trickle ICE, use is_streaming=False (response via HTTP)
        max_retries = int(os.getenv('TUNNEL_START_RETRIES', '2'))
        retry_delay = float(os.getenv('TUNNEL_RETRY_DELAY', '1.5'))

<<<<<<< HEAD
        for attempt in range(max_retries + 1):
            try:
                if attempt > 0:
                    logging.debug(f"Retry attempt {attempt}/{max_retries} after {retry_delay}s delay...")
                    time.sleep(retry_delay)

                router_response = router_send_action_to_gateway(
                    params=params,
                    destination_gateway_uid_str=gateway_uid,
                    gateway_action=GatewayActionWebRTCSession(
                        conversation_id = conversation_id_original,
                        inputs={
                            "recordUid": record_uid,
                            "tubeId": commander_tube_id,
                            'kind': 'start',
                            'base64Nonce': base64_nonce,
                            'conversationType': 'tunnel',
                            "data": encrypted_data,
                            "trickleICE": trickle_ice,
                        }
                    ),
                    message_type=pam_pb2.CMT_CONNECT,
                    is_streaming=trickle_ice,  # Streaming only for trickle ICE
                    gateway_timeout=GATEWAY_TIMEOUT
                )

                # Success! Break out of retry loop
                logging.debug(f"{bcolors.OKGREEN}Offer sent to gateway{bcolors.ENDC}")

                # Mark offer as sent in both signal handler and session
                signal_handler.offer_sent = True
                tunnel_session.offer_sent = True
                break  # Success - exit retry loop

            except Exception as e:
                error_msg = str(e)
                is_bad_state = "RRC_BAD_STATE" in error_msg
                is_last_attempt = (attempt == max_retries)

                if is_bad_state and not is_last_attempt:
                    # Retryable error and we have attempts left - this is expected during WebSocket startup
                    logging.debug(f"RRC_BAD_STATE on attempt {attempt + 1}/{max_retries + 1} - WebSocket backend may need more time")
                    logging.debug(f"Will retry in {retry_delay}s...")
                    continue  # Retry
                else:
                    # Fatal error or out of retries
                    if is_bad_state and is_last_attempt:
                        logging.error(f"RRC_BAD_STATE persists after {max_retries} retries")
                        logging.error("This may indicate network issues or backend problems")

                    logging.error(f"Failed to send offer via HTTP: {error_msg}")

                    # Cleanup on final failure
                    logging.debug(f"Cleaning up failed tunnel {commander_tube_id}")

                    # Stop the WebSocket if it was started
                    if tunnel_session.websocket_stop_event and tunnel_session.websocket_thread:
                        logging.debug(f"Stopping WebSocket for failed tunnel {commander_tube_id}")
                        tunnel_session.websocket_stop_event.set()
                        tunnel_session.websocket_thread.join(timeout=2.0)
                        if tunnel_session.websocket_thread.is_alive():
                            logging.warning(f"WebSocket for tunnel {commander_tube_id} did not close in time")

                    if not is_bad_state:
                        # Non-retryable error - cleanup immediately
                        signal_handler.cleanup()
                    else:
                        # RRC_BAD_STATE after all retries - cleanup but log it
                        logging.debug("Cleaning up after RRC_BAD_STATE exhausted retries")
                        signal_handler.cleanup()

                    unregister_tunnel_session(commander_tube_id)
                    return {"success": False, "error": f"Failed to send offer via HTTP: {e}"}

        # Continue with the rest of the flow after successful offer send
        # Trickle ICE: Response comes via WebSocket (HTTP response is empty)
        # Non-trickle ICE: Response comes via HTTP (contains SDP answer)

        # For non-trickle ICE, process the HTTP response (contains SDP answer)
        if not trickle_ice and router_response:
            logging.debug("Non-trickle ICE: Processing SDP answer from HTTP response")
            try:
                # router_response is a dict with 'response' key containing the gateway payload
                gateway_payload = router_response.get('response', {})

                # The response has nested structure: response -> payload (JSON string) -> data (encrypted)
                payload_str = gateway_payload.get('payload')
                if payload_str:
                    payload_json = json.loads(payload_str)
                    logging.debug(f"Non-trickle ICE: Parsed payload JSON, keys: {payload_json.keys()}")

                    encrypted_answer = payload_json.get('data')
                    if encrypted_answer:
                        # Decrypt the answer using the tunnel's symmetric key
                        decrypted_answer = tunnel_decrypt(symmetric_key, encrypted_answer)
                        answer_data = json.loads(decrypted_answer)

                        if 'answer' in answer_data:
                            answer_sdp = answer_data['answer']
                            logging.debug(f"Non-trickle ICE: Received SDP answer via HTTP, setting in Rust")
                            tube_registry.set_remote_description(commander_tube_id, answer_sdp, is_answer=True)
                            logging.debug("Non-trickle ICE: SDP answer set successfully")
                        else:
                            logging.error(f"Non-trickle ICE: No 'answer' field in decrypted data: {answer_data}")
                    else:
                        logging.error(f"Non-trickle ICE: No 'data' field in payload JSON: {payload_json}")
                else:
                    logging.error(f"Non-trickle ICE: No 'payload' field in gateway response: {gateway_payload}")
            except Exception as e:
                logging.error(f"Non-trickle ICE: Failed to process HTTP response: {e}")
                import traceback
                logging.error(f"Traceback: {traceback.format_exc()}")

        # Send any buffered ICE candidates that arrived before offer was sent (trickle ICE only)
        if trickle_ice and tunnel_session.buffered_ice_candidates:
            # Ensure WebSocket backend is fully ready before flushing candidates
            # The backend might need a bit more time after the offer succeeds
            if tunnel_session.websocket_ready_event and not tunnel_session.websocket_ready_event.is_set():
                logging.debug(f"Waiting for WebSocket to be ready before flushing ICE candidates...")
                websocket_ready = tunnel_session.websocket_ready_event.wait(timeout=5.0)
                if not websocket_ready:
                    logging.warning(f"WebSocket not ready after 5s, flushing candidates anyway")

            logging.debug(f"Flushing {len(tunnel_session.buffered_ice_candidates)} buffered ICE candidates after offer sent")
            for candidate in tunnel_session.buffered_ice_candidates:
                signal_handler._send_ice_candidate_immediately(candidate, commander_tube_id)
            tunnel_session.buffered_ice_candidates.clear()
=======
        # Send offer via HTTP POST - response will come via WebSocket
        try:
            router_response = router_send_action_to_gateway(
                params=params,
                destination_gateway_uid_str=gateway_uid,
                gateway_action=GatewayActionWebRTCSession(
                    conversation_id=conversation_id_original,
                    message_id=GatewayAction.conversation_id_to_message_id(conversation_id_original),
                    inputs={
                        "recordUid": record_uid,
                        "tubeId": commander_tube_id,
                        'kind': 'start',
                        'base64Nonce': base64_nonce,
                        'conversationType': signal_handler.conversation_type,
                        "data": encrypted_data,
                        "trickleICE": True,
                    }
                ),
                message_type=pam_pb2.CMT_CONNECT,
                is_streaming=True,  # Response will come via WebSocket
                gateway_timeout=GATEWAY_TIMEOUT,
                destination_gateway_cookies=gateway_cookies  # Pass cookies for router affinity
            )

            # With streamResponse=true, HTTP response should be empty
            logging.debug(f"{bcolors.OKGREEN}Offer sent to gateway{bcolors.ENDC}")

            # Mark offer as sent in both signal handler and session
            signal_handler.offer_sent = True
            tunnel_session.offer_sent = True

            # Send any buffered ICE candidates that arrived before offer was sent
            # But only if connection is not already established
            # CRITICAL: Sort by priority (best/fastest first) before sending
            if tunnel_session.buffered_ice_candidates:
                if signal_handler.connection_connected:
                    # Connection already established, clear buffer without sending
                    logging.debug(f"Connection already established - clearing {len(tunnel_session.buffered_ice_candidates)} buffered ICE candidates")
                    tunnel_session.buffered_ice_candidates.clear()
                else:
                    # Sort buffered candidates by priority (best/fastest first)
                    sorted_candidates = signal_handler._sort_candidates_by_priority(tunnel_session.buffered_ice_candidates)
                    logging.debug(f"Flushing {len(sorted_candidates)} buffered ICE candidates after offer sent (sorted by priority: best first)")

                    # Log candidate priorities for debugging
                    for i, candidate in enumerate(sorted_candidates[:5]):  # Log first 5
                        priority_score, candidate_type = signal_handler._get_ice_candidate_priority(candidate)
                        logging.debug(f"  Candidate {i+1}: priority={priority_score}, type={candidate_type}")

                    # Flush buffered candidates (sending will be serialized and stop if connection established)
                    # Best candidates are sent first, then gradually lower priority
                    for candidate in sorted_candidates:
                        if signal_handler.connection_connected:
                            # Connection established during flush, stop sending
                            logging.debug(f"Connection established during flush - stopping remaining candidates")
                            break
                        signal_handler._send_ice_candidate_immediately(candidate, commander_tube_id)
                    tunnel_session.buffered_ice_candidates.clear()

        except Exception as e:
            signal_handler.cleanup()
            unregister_tunnel_session(commander_tube_id)
            return {"success": False, "error": f"Failed to send offer via HTTP: {e}"}
>>>>>>> 84e474ed

        # Create an entrance object that can be used to monitor connection status
        entrance = SimpleRustTunnelEntrance(
            conversation_id=conversation_id_original,  # Use original, not base64 encoded
            host=host,
            port=port,
            record_uid=record_uid
        )

        logging.debug(f"{bcolors.OKBLUE}Connection state: {bcolors.ENDC}gathering candidates...")

        return {
            "success": True,
            "tube_id": commander_tube_id,
            "entrance": entrance,
            "signal_handler": signal_handler,
            "websocket_thread": websocket_thread,
            "conversation_id": conversation_id_original,  # Use original, not base64 encoded
            "tube_registry": tube_registry,
            "status": "connecting"  # Indicates async connection in progress
        }

    except Exception as e:
        logging.error(f"Error in start_rust_tunnel: {e}")
        # Clean up if needed
        if 'conversation_id_original' in locals() and conversation_id_original:
            unregister_conversation_key(conversation_id_original)
            # Also clean up standard base64 version
            standard_conversation_id = conversation_id_original.replace('-', '+').replace('_', '/')
            padding_needed = (4 - len(standard_conversation_id) % 4) % 4
            if padding_needed:
                standard_conversation_id += '=' * padding_needed
            if standard_conversation_id != conversation_id_original:
                unregister_conversation_key(standard_conversation_id)
        if 'signal_handler' in locals():
            signal_handler.cleanup()
        return {"success": False, "error": f"Failed to establish tunnel: {e}"}


def check_tunnel_connection_status(tube_registry, tube_id, timeout=None):
    """
    Check the connection status of a tunnel tube.

    Args:
        tube_registry: The PyTubeRegistry instance
        tube_id: The tube ID to check
        timeout: Optional timeout in seconds to wait for connection (None = no waiting)

    Returns:
        dict: {
            "connected": bool,
            "state": str,
            "error": str (if any)
        }
    """
    if not tube_registry or not tube_id:
        return {"connected": False, "state": "unknown", "error": "Invalid tube registry or ID"}

    try:
        if timeout is None:
            # Check the current state
            state = tube_registry.get_connection_state(tube_id)
            return {
                "connected": state.lower() == "connected",
                "state": state,
                "error": None
            }
        else:
            # Wait for connection with timeout
            max_wait_time = timeout
            check_interval = 0.5

            for i in range(int(max_wait_time / check_interval)):
                try:
                    state = tube_registry.get_connection_state(tube_id)
                    logging.debug(f"Connection state check {i+1}: {state}")

                    if state.lower() == "connected":
                        return {"connected": True, "state": state, "error": None}
                    elif state.lower() in ["failed", "closed", "disconnected"]:
                        return {"connected": False, "state": state, "error": f"Connection failed with state: {state}"}

                    time.sleep(check_interval)
                except Exception as e:
                    if "not found" in str(e).lower():
                        return {"connected": False, "state": "not_found", "error": "Tube was removed from registry"}
                    else:
                        logging.warning(f"Could not check connection state: {e}")
                        time.sleep(check_interval)

            # Timeout reached
            try:
                final_state = tube_registry.get_connection_state(tube_id)
                return {"connected": False, "state": final_state, "error": f"Connection timed out after {max_wait_time} seconds"}
            except Exception as e:
                if "not found" in str(e).lower():
                    return {"connected": False, "state": "not_found", "error": "Tube was removed from registry"}
                else:
                    return {"connected": False, "state": "unknown", "error": f"Connection verification failed: {e}"}

    except Exception as e:
        return {"connected": False, "state": "error", "error": str(e)}


def wait_for_tunnel_connection(tunnel_result, timeout=30, show_progress=True):
    """
    Wait for a tunnel to establish connection, with optional progress display.

    Args:
        tunnel_result: Result dict from start_rust_tunnel
        timeout: Maximum time to wait in seconds
        show_progress: Whether to show progress messages

    Returns:
        dict: Connection status result
    """
    if not tunnel_result.get("success"):
        return {"connected": False, "error": "Tunnel initiation failed"}

    tube_registry = tunnel_result.get("tube_registry")
    tube_id = tunnel_result.get("tube_id")

    if not tube_registry or not tube_id:
        return {"connected": False, "error": "Invalid tunnel result - missing registry or tube ID"}

    if show_progress:
<<<<<<< HEAD
        logging.debug(f"{bcolors.OKBLUE}Waiting for tunnel connection (timeout: {timeout}s)...{bcolors.ENDC}")
=======
        print(f"{bcolors.OKBLUE}Waiting for tunnel connection (timeout: {timeout}s)...{bcolors.ENDC}")
>>>>>>> 84e474ed

    result = check_tunnel_connection_status(tube_registry, tube_id, timeout)

    if show_progress:
        if result["connected"]:
            # Success messages are now shown by the signal handler when connection establishes
            logging.debug("Tunnel connection wait completed successfully")
        else:
            error_msg = result.get("error", "Unknown error")
<<<<<<< HEAD
            logging.error(f"{bcolors.FAIL}Tunnel connection failed: {error_msg}{bcolors.ENDC}")
=======
            print(f"{bcolors.FAIL}Tunnel connection failed: {error_msg}{bcolors.ENDC}")
>>>>>>> 84e474ed

    return result<|MERGE_RESOLUTION|>--- conflicted
+++ resolved
@@ -194,13 +194,8 @@
 class TunnelSession:
     """Container for tunnel session state organized by tube_id"""
     def __init__(self, tube_id, conversation_id, gateway_uid, symmetric_key,
-<<<<<<< HEAD
                  offer_sent=False, host=None, port=None,
                  record_title=None, record_uid=None, target_host=None, target_port=None):
-=======
-                 gateway_cookies=None, offer_sent=False, host=None, port=None,
-                 conversation_type='tunnel'):
->>>>>>> 84e474ed
         self.tube_id = tube_id
         self.conversation_id = conversation_id
         self.gateway_uid = gateway_uid
@@ -215,7 +210,6 @@
         self.buffered_ice_candidates = []
         self.creation_time = time.time()
         self.last_activity = time.time()
-<<<<<<< HEAD
         # Per-tunnel WebSocket management
         self.websocket_thread = None
         self.websocket_ready_event = None
@@ -225,10 +219,6 @@
         self.signal_handler = None  # type: ignore[assignment]
         # Note: gateway_ready_event is an optional threading.Event set if needed
         self.gateway_ready_event = None  # type: ignore[assignment]
-=======
-        self.conversation_type = conversation_type
-        self.gateway_ready_event = threading.Event()
->>>>>>> 84e474ed
 
     def update_activity(self):
         """Update last activity timestamp"""
@@ -307,17 +297,11 @@
         active_conversations = len(_GLOBAL_CONVERSATION_KEYS)
         conversation_ids = list(_GLOBAL_CONVERSATION_KEYS.keys())
 
-<<<<<<< HEAD
     # Get tunnel session info to count active WebSockets
     with _TUNNEL_SESSIONS_LOCK:
         active_websockets = sum(1 for session in _GLOBAL_TUNNEL_SESSIONS.values() 
                                if session.websocket_thread and session.websocket_thread.is_alive())
         total_tunnels = len(_GLOBAL_TUNNEL_SESSIONS)
-=======
-    # Get websocket info separately to avoid nested locks
-    with _WEBSOCKET_THREAD_LOCK:
-        websocket_active = _ACTIVE_WEBSOCKET_THREAD is not None and _ACTIVE_WEBSOCKET_THREAD.is_alive()
->>>>>>> 84e474ed
 
     return {
         "active_conversations": active_conversations,
@@ -852,15 +836,11 @@
         else:
             async with websockets_connect(ws_endpoint, **connect_kwargs) as websocket:
                 logging.debug("WebSocket connection established")
-<<<<<<< HEAD
                 # Signal ready event immediately after connection
                 if ready_event:
                     ready_event.set()
                     logging.debug("WebSocket ready event signaled")
                 await handle_websocket_messages(websocket, tube_registry, timeout, stop_event)
-=======
-                await handle_websocket_messages(websocket, tube_registry, timeout)
->>>>>>> 84e474ed
 
     elif WEBSOCKETS_VERSION == "legacy":
         # websockets 11.0.3 uses extra_headers and ssl parameters
@@ -872,7 +852,6 @@
         if ssl_context:
             async with websockets_connect(ws_endpoint, ssl=ssl_context, **connect_kwargs) as websocket:
                 logging.debug("WebSocket connection established (legacy)")
-<<<<<<< HEAD
                 # Signal ready event immediately after connection
                 if ready_event:
                     ready_event.set()
@@ -886,13 +865,6 @@
                     ready_event.set()
                     logging.debug("WebSocket ready event signaled")
                 await handle_websocket_messages(websocket, tube_registry, timeout, stop_event)
-=======
-                await handle_websocket_messages(websocket, tube_registry, timeout)
-        else:
-            async with websockets_connect(ws_endpoint, **connect_kwargs) as websocket:
-                logging.debug("WebSocket connection established (legacy)")
-                await handle_websocket_messages(websocket, tube_registry, timeout)
->>>>>>> 84e474ed
     else:
         raise Exception("No compatible websockets version available")
 
@@ -929,18 +901,6 @@
         'TransmissionKey': bytes_to_base64(encrypted_transmission_key),
         'Authorization': f'KeeperUser {bytes_to_base64(encrypted_session_token)}',
     }
-
-<<<<<<< HEAD
-=======
-    # Add cookies to headers if provided for session affinity
-    if gateway_cookies:
-        from ....commands.pam.router_helper import request_cookie_jar_to_str
-        cookie_string = request_cookie_jar_to_str(gateway_cookies)
-        if cookie_string:
-            headers['Cookie'] = cookie_string
-            logging.debug("Added cookies to WebSocket headers for session affinity")
-
->>>>>>> 84e474ed
     # Set up SSL context
     ssl_context = None
     if ws_endpoint.startswith('wss://'):
@@ -964,12 +924,6 @@
         stop_event: threading.Event to signal when to stop listening
     """
 
-<<<<<<< HEAD
-=======
-async def handle_websocket_messages(websocket, tube_registry, timeout):
-    """Handle WebSocket message processing"""
-
->>>>>>> 84e474ed
     # Listen for messages with timeout
     try:
         start_time = time.time()
@@ -1142,12 +1096,9 @@
                                     return
 
                                 tube_registry.set_remote_description(tube_id, answer_sdp, is_answer=True)
-<<<<<<< HEAD
                                 logging.debug("Connection state: SDP answer received, connecting...")
-=======
-                                logging.debug(f"Connection state: SDP answer received, connecting...")
->>>>>>> 84e474ed
-
+
+                                # Send any buffered local ICE candidates now that we have the answer
                                 session = get_tunnel_session(tube_id)
                                 if session:
                                     session.gateway_ready_event.set()
@@ -1228,10 +1179,6 @@
 
                                             # Send answer back to Gateway via HTTP POST
                                             logging.debug(f"Sending ICE restart answer to Gateway for tube {tube_id}")
-<<<<<<< HEAD
-=======
-                                            print(f"{bcolors.OKBLUE}Connection state: {bcolors.ENDC}sending ICE restart answer...")
->>>>>>> 84e474ed
 
                                             router_response = router_send_action_to_gateway(
                                                 params=signal_handler.params,
@@ -1254,10 +1201,6 @@
                                             )
 
                                             logging.debug(f"ICE restart answer sent for tube {tube_id}")
-<<<<<<< HEAD
-=======
-                                            print(f"{bcolors.OKGREEN}ICE restart answer sent successfully{bcolors.ENDC}")
->>>>>>> 84e474ed
                                         else:
                                             logging.error(f"No signal handler found for tube {tube_id} to send answer")
                                     else:
@@ -1290,12 +1233,7 @@
                                 logging.debug(f"Forwarding candidate to Rust: {candidate[:100]}...")  # Log first 100 chars
                                 tube_registry.add_ice_candidate(tube_id, candidate)
 
-<<<<<<< HEAD
                             logging.debug(f"Connection state: received {candidate_count} ICE candidate(s)...")
-=======
-                            print(
-                                f"{bcolors.OKBLUE}Connection state: {bcolors.ENDC}received {candidate_count} ICE candidate(s)...")
->>>>>>> 84e474ed
                         else:
                             logging.warning(f"No known field found in decrypted data {decrypted_data}")
                     else:
@@ -1325,7 +1263,6 @@
         logging.error(f"Full traceback: {traceback.format_exc()}")
 
 
-<<<<<<< HEAD
 def start_websocket_listener(params, tube_registry, timeout=60, gateway_uid=None, tunnel_session=None):
     """
     Start WebSocket listener in a background thread.
@@ -1376,33 +1313,6 @@
     tunnel_session.websocket_thread.start()
     logging.debug(f"Dedicated WebSocket listener started for tunnel {tunnel_session.tube_id}")
     return (tunnel_session.websocket_thread, False)  # Never reused - each tunnel gets its own
-=======
-def start_websocket_listener(params, tube_registry, timeout=60, gateway_uid=None, gateway_cookies=None):
-    """Start WebSocket listener in a background thread using global connection approach"""
-    global _ACTIVE_WEBSOCKET_THREAD
-
-    with _WEBSOCKET_THREAD_LOCK:
-
-        # Start a new WebSocket listener thread
-        def run_websocket():
-            loop = asyncio.new_event_loop()
-            asyncio.set_event_loop(loop)
-            try:
-                loop.run_until_complete(handle_websocket_responses(params, tube_registry, timeout, gateway_uid, gateway_cookies))
-            except Exception as e:
-                logging.error(f"WebSocket listener error: {e}")
-            finally:
-                loop.close()
-                # Clear the global thread reference when done
-                global _ACTIVE_WEBSOCKET_THREAD
-                with _WEBSOCKET_THREAD_LOCK:
-                    _ACTIVE_WEBSOCKET_THREAD = None
-
-        _ACTIVE_WEBSOCKET_THREAD = threading.Thread(target=run_websocket, daemon=True)
-        _ACTIVE_WEBSOCKET_THREAD.start()
-        logging.debug("WebSocket listener started in background thread")
-        return _ACTIVE_WEBSOCKET_THREAD
->>>>>>> 84e474ed
 
 
 
@@ -1459,15 +1369,6 @@
         self.websocket_router = websocket_router  # For key cleanup
         self.offer_sent = False  # Track if offer has been sent to gateway
         self.buffered_ice_candidates = []  # Buffer ICE candidates until offer is sent
-<<<<<<< HEAD
-=======
-        self.connection_connected = False  # Track if WebRTC connection is established
-        self.ice_sending_in_progress = False  # Serialize ICE candidate sending
-        self.ice_candidates_sent_count = 0  # Track how many candidates we've sent
-        self.ice_candidate_response_received = False  # Track if we received response for last candidate
-        self.ice_max_candidates = 5  # Limit ICE candidates sent (webvault sends fewer)
-        self.conversation_type = conversation_type
->>>>>>> 84e474ed
 
         # WebSocket routing is handled automatically - no setup needed
         if trickle_ice and not WEBSOCKETS_AVAILABLE:
@@ -1500,21 +1401,9 @@
             # Detailed logging for specific states
             if new_state == 'disconnected':
                 logging.warning(f"Connection disconnected for tube {tube_id} - ICE restart may be attempted by Rust")
-<<<<<<< HEAD
 
             elif new_state == 'failed':
                 logging.error(f"Connection failed for tube {tube_id} - ICE restart may be attempted by Rust")
-
-            elif new_state == 'connected':
-                logging.debug(f"Connection established/restored for tube {tube_id}")
-=======
-                print(f"{bcolors.FAIL}Connection state: {bcolors.ENDC}disconnected ✗")
-                self.connection_connected = False  # Reset flag - may need to send candidates again
-
-            elif new_state == 'failed':
-                logging.error(f"Connection failed for tube {tube_id} - ICE restart may be attempted by Rust")
-                print(f"{bcolors.FAIL}Connection state: {bcolors.ENDC}failed ✗")
-                self.connection_connected = False  # Reset flag - may need to send candidates again
 
             elif new_state == 'connected':
                 logging.debug(
@@ -1525,19 +1414,7 @@
 
                 # CRITICAL: Mark connection as connected - IMMEDIATELY stop sending ICE candidates
                 self.connection_connected = True
-
-                # Stop any pending ICE candidate sends
-                self.ice_sending_in_progress = False
-
-                # Clear any buffered ICE candidates - connection is established, no need to send them
-                if session and session.buffered_ice_candidates:
-                    logging.debug(f"Stopping ICE candidate sending - connection established. Clearing {len(session.buffered_ice_candidates)} buffered candidates")
-                    session.buffered_ice_candidates.clear()
-
-                # Log how many candidates we sent before connection was established
-                if self.ice_candidates_sent_count > 0:
-                    logging.debug(f"ICE candidate exchange complete: {self.ice_candidates_sent_count} candidate(s) sent before connection established")
->>>>>>> 84e474ed
+                self.ice_sending_in_progress = False  # Stop any pending ICE candidate sends
 
                 if not self.connection_success_shown:
                     self.connection_success_shown = True
@@ -1558,7 +1435,6 @@
                         if session.host and session.port:
                             logging.debug(f"{bcolors.OKBLUE}Local:{bcolors.ENDC} {session.host}:{session.port}")
 
-<<<<<<< HEAD
                         # Display conversation ID
                         if session.conversation_id:
                             logging.debug(f"{bcolors.OKBLUE}Conversation ID:{bcolors.ENDC} {session.conversation_id}")
@@ -1569,19 +1445,12 @@
                         for candidate in session.buffered_ice_candidates:
                             self._send_ice_candidate_immediately(candidate, tube_id)
                         session.buffered_ice_candidates.clear()
-=======
-                    logging.debug(f"Tunnel is ready for traffic")
->>>>>>> 84e474ed
 
             elif new_state == "connecting":
                 logging.debug(f"Connection in progress for tube {tube_id}")
 
             elif new_state == "closed":
                 logging.debug(f"Connection closed for tube {tube_id}")
-<<<<<<< HEAD
-=======
-                print(f"{bcolors.FAIL}Connection state: {bcolors.ENDC}closed ✗")
->>>>>>> 84e474ed
 
             else:
                 logging.debug(f"Connection state for tube {tube_id}: {new_state}")
@@ -1618,7 +1487,6 @@
 
                 # Handle based on reason type
                 if close_reason.is_critical():
-<<<<<<< HEAD
                     logging.error(f"{bcolors.FAIL}Tunnel closed due to critical failure - '{tube_id}': {close_reason.name}{bcolors.ENDC}")
 
                 elif close_reason.is_user_initiated():
@@ -1629,22 +1497,6 @@
 
                 else:
                     logging.debug(f"{bcolors.OKBLUE}Tunnel '{tube_id}' closed with reason: {close_reason.name}{bcolors.ENDC}")
-=======
-                    logging.error(f"Critical failure in tunnel '{tube_id}': {close_reason.name}. Stopping session immediately.")
-                    print(f"{bcolors.FAIL}Tunnel closed due to critical failure: {close_reason.name}{bcolors.ENDC}")
-
-                elif close_reason.is_user_initiated():
-                    logging.debug(f"User-initiated closure of tunnel '{tube_id}': {close_reason.name}.")
-                    logging.debug(f"Tunnel closed: {close_reason.name}")
-
-                elif close_reason.is_retryable():
-                    logging.warning(f"Retryable failure in tunnel '{tube_id}': {close_reason.name}.")
-                    print(f"{bcolors.WARNING}Tunnel closed with retryable error: {close_reason.name}{bcolors.ENDC}")
-
-                else:
-                    logging.debug(f"Tunnel '{tube_id}' closed with reason: {close_reason.name}.")
-                    logging.debug(f"Tunnel closed: {close_reason.name}")
->>>>>>> 84e474ed
 
             except (json.JSONDecodeError, KeyError) as e:
                 logging.error(f"Failed to parse close reason: {e}. Defaulting to critical handling.")
@@ -1701,11 +1553,7 @@
                 unregister_tunnel_session(tube_id)
             return  # Local event, no gateway response needed
 
-<<<<<<< HEAD
         # Handle ICE candidates - use session to check if offer is sent AND WebSocket is ready
-=======
-        # Handle ICE candidates - serialize sending and stop after first successful connection
->>>>>>> 84e474ed
         elif signal_kind == 'icecandidate':
             # CRITICAL: Stop immediately if connection is already established
             if self.connection_connected:
@@ -1717,14 +1565,11 @@
                 logging.debug(f"ICE candidate send already in progress for tube {tube_id}, buffering this candidate")
                 if session:
                     session.buffered_ice_candidates.append(data)
-                    # Sort buffered candidates by priority (best first) whenever we add a new one
-                    session.buffered_ice_candidates = self._sort_candidates_by_priority(session.buffered_ice_candidates)
                     priority_score, candidate_type = self._get_ice_candidate_priority(data)
                     logging.debug(f"Buffered candidate (priority={priority_score}, type={candidate_type})")
                 return
 
             logging.debug(f"Received ICE candidate for tube {tube_id}")
-<<<<<<< HEAD
 
             # Check if we should buffer this candidate
             should_buffer = False
@@ -1739,21 +1584,10 @@
                     logging.debug(f"Buffering ICE candidate - WebSocket not ready yet for tube {tube_id}")
 
             if should_buffer:
-=======
-            priority_score, candidate_type = self._get_ice_candidate_priority(data)
-            logging.debug(f"ICE candidate priority: {priority_score}, type: {candidate_type}")
-
-            if session and not session.offer_sent:
-                # Buffer the candidate until offer is sent
-                logging.debug(f"Buffering ICE candidate (priority={priority_score}, type={candidate_type}) - offer not yet sent")
->>>>>>> 84e474ed
-                session.buffered_ice_candidates.append(data)
-                # Sort buffered candidates by priority (best first)
-                session.buffered_ice_candidates = self._sort_candidates_by_priority(session.buffered_ice_candidates)
+                if session:
+                    session.buffered_ice_candidates.append(data)
             else:
                 # Send the candidate immediately (but still in array format for gateway consistency)
-                # This will serialize via ice_sending_in_progress flag
-                # Best candidates are sent first, then gradually lower priority
                 self._send_ice_candidate_immediately(data, tube_id)
             return
         elif signal_kind == 'ice_restart_request':
@@ -1803,8 +1637,6 @@
         else:
             logging.debug(f"Unknown signal type: {signal_kind}")
 
-<<<<<<< HEAD
-=======
     def _get_ice_candidate_priority(self, candidate_data):
         """
         Extract priority from ICE candidate string to determine send order.
@@ -1868,8 +1700,6 @@
             return (-priority_score, candidate_type)
 
         return sorted(candidates, key=priority_key)
-
->>>>>>> 84e474ed
     def _send_ice_candidate_immediately(self, candidate_data, tube_id=None):
         """Send a single ICE candidate immediately via HTTP POST to /send_controller_message
 
@@ -1894,12 +1724,7 @@
             bytes_data = string_to_bytes(string_data)
             encrypted_data = tunnel_encrypt(self.symmetric_key, bytes_data)
 
-<<<<<<< HEAD
             logging.debug(f"Sending ICE candidate to gateway immediately")
-=======
-            logging.debug(f"Sending ICE candidate to gateway (serialized)")
-            print(f"{bcolors.OKBLUE}Connection state: {bcolors.ENDC}sending ICE candidate...")
->>>>>>> 84e474ed
 
             # Send an ICE candidate via HTTP POST with streamResponse=True
             router_response = router_send_action_to_gateway(
@@ -1922,7 +1747,6 @@
                 gateway_timeout=GATEWAY_TIMEOUT
             )
 
-<<<<<<< HEAD
             if self.trickle_ice:
                 logging.debug("ICE candidate sent via HTTP POST - response expected via WebSocket")
             else:
@@ -1943,63 +1767,6 @@
             else:
                 # Other errors - log at error level
                 logging.error(f"Failed to send ICE candidate via HTTP: {e}")
-=======
-            # Increment counter (only if we actually sent)
-            self.ice_candidates_sent_count += 1
-            priority_score, candidate_type = self._get_ice_candidate_priority(candidate_data)
-            logging.debug(f"ICE candidate sent via HTTP POST ({self.ice_candidates_sent_count} total, priority={priority_score}, type={candidate_type}) - waiting for response...")
-
-            # CRITICAL: Wait for response before sending next candidate (serialize properly)
-            # This prevents overwhelming Gateway with too many candidates
-            import time
-            self.ice_candidate_response_received = False
-
-            # Wait up to 0.5 seconds for response (webvault processes quickly)
-            wait_timeout = 0.5
-            wait_start = time.time()
-            while time.time() - wait_start < wait_timeout:
-                if self.connection_connected:
-                    logging.debug(f"Connection established - stopping ICE candidate sending")
-                    return
-                if self.ice_candidate_response_received:
-                    logging.debug(f"ICE candidate response received - proceeding to next candidate")
-                    break
-                time.sleep(0.05)  # Check every 50ms
-
-            # Check connection state again after wait
-            if self.connection_connected:
-                logging.debug(f"Connection established during ICE candidate wait - stopping further candidates")
-                return
-
-            # CRITICAL: Limit total ICE candidates sent
-            if self.ice_candidates_sent_count >= self.ice_max_candidates:
-                logging.debug(f"Reached ICE candidate limit ({self.ice_max_candidates}) - stopping further candidates")
-                return
-
-            # Process next buffered candidate if available (but only if connection is still not established)
-            session = get_tunnel_session(tube_id) if tube_id else None
-            if session and session.buffered_ice_candidates and not self.connection_connected:
-                # Ensure candidates are sorted by priority (best first)
-                session.buffered_ice_candidates = self._sort_candidates_by_priority(session.buffered_ice_candidates)
-
-                # Process next candidate (highest priority first, since list is sorted)
-                next_candidate = session.buffered_ice_candidates.pop(0)
-                priority_score, candidate_type = self._get_ice_candidate_priority(next_candidate)
-                logging.debug(f"Processing next buffered ICE candidate (priority={priority_score}, type={candidate_type}, {len(session.buffered_ice_candidates)} remaining)")
-
-                # Reset flag before recursive call (it will be set again in the call)
-                self.ice_sending_in_progress = False
-                self.ice_candidate_response_received = False  # Reset for next candidate
-                self._send_ice_candidate_immediately(next_candidate, tube_id)
-                return
-
-        except Exception as e:
-            logging.error(f"Failed to send ICE candidate via HTTP: {e}")
-            print(f"{bcolors.WARNING}Failed to send ICE candidate: {e}{bcolors.ENDC}")
-        finally:
-            # Always clear the flag, even on error
-            self.ice_sending_in_progress = False
->>>>>>> 84e474ed
 
     def _send_restart_offer(self, restart_sdp, tube_id):
         """Send ICE restart offer via HTTP POST to /send_controller_message with encryption
@@ -2018,10 +1785,6 @@
             encrypted_data = tunnel_encrypt(self.symmetric_key, bytes_data)
 
             logging.debug(f"Sending ICE restart offer to gateway for tube {tube_id}")
-<<<<<<< HEAD
-=======
-            print(f"{bcolors.OKBLUE}Connection state: {bcolors.ENDC}sending ICE restart offer...")
->>>>>>> 84e474ed
 
             # Send ICE restart offer via HTTP POST with streamResponse=True
             router_response = router_send_action_to_gateway(
@@ -2044,16 +1807,11 @@
                 gateway_timeout=GATEWAY_TIMEOUT
             )
 
-<<<<<<< HEAD
             if self.trickle_ice:
                 logging.debug(f"ICE restart offer sent via HTTP POST for tube {tube_id} - response expected via WebSocket")
             else:
                 logging.debug(f"ICE restart offer sent via HTTP POST for tube {tube_id}")
             logging.debug(f"{bcolors.OKGREEN}ICE restart offer sent successfully{bcolors.ENDC}")
-=======
-            logging.debug(f"ICE restart offer sent via HTTP POST for tube {tube_id} - response expected via WebSocket")
-            print(f"{bcolors.OKGREEN}ICE restart offer sent successfully{bcolors.ENDC}")
->>>>>>> 84e474ed
 
         except Exception as e:
             # Check if this is a gateway offline error (RRC_CONTROLLER_DOWN) or bad state error (RRC_BAD_STATE)
@@ -2154,12 +1912,7 @@
             "status": "connecting"
         }
     """
-<<<<<<< HEAD
     logging.debug("Establishing tunnel with trickle ICE between Commander and Gateway. Please wait...")
-=======
-    logging.debug(f"{bcolors.HIGHINTENSITYWHITE}Establishing tunnel with trickle ICE between Commander and Gateway. Please wait..."
-          f"{bcolors.ENDC}")
->>>>>>> 84e474ed
 
     try:
         # Symmetric key generation for tunnel encryption
@@ -2215,18 +1968,6 @@
         if standard_conversation_id != conversation_id_original:
             register_conversation_key(standard_conversation_id, symmetric_key)
             logging.debug(f"Registered both URL-safe and standard base64 conversation IDs")
-
-<<<<<<< HEAD
-=======
-        # Get session cookies for router affinity BEFORE creating tube
-        logging.debug(f"Getting session cookies for gateway {gateway_uid}")
-        gateway_cookies = get_controller_cookie(params, gateway_uid)
-        if gateway_cookies:
-            logging.debug(f"Got session cookies for router affinity")
-        else:
-            logging.warning("Failed to get session cookies - may experience routing issues")
-
->>>>>>> 84e474ed
         # Create a temporary tunnel session BEFORE creating the tube so ICE candidates can be buffered immediately
         import uuid
         temp_tube_id = str(uuid.uuid4())
@@ -2240,14 +1981,10 @@
             offer_sent=False,
             host=host,
             port=port,
-<<<<<<< HEAD
             record_title=record_title,
             record_uid=record_uid,
             target_host=target_host,
             target_port=target_port
-=======
-            conversation_type=conversation_type
->>>>>>> 84e474ed
         )
 
         # Register the temporary session so ICE candidates can be buffered immediately
@@ -2269,10 +2006,6 @@
             trickle_ice=trickle_ice,
             conversation_type=conversation_type
         )
-<<<<<<< HEAD
-=======
-        signal_handler.gateway_cookies = gateway_cookies
->>>>>>> 84e474ed
 
         # Store signal handler reference so we can send buffered candidates later
         tunnel_session.signal_handler = signal_handler
@@ -2325,7 +2058,6 @@
         unregister_tunnel_session(temp_tube_id)
         register_tunnel_session(commander_tube_id, tunnel_session)
 
-<<<<<<< HEAD
         logging.debug(f"Registered encryption key for conversation: {conversation_id_original}")
         logging.debug(f"Expecting WebSocket responses for conversation ID: {conversation_id_original}")
 
@@ -2370,16 +2102,6 @@
             # Give it a moment to start but don't block
             time.sleep(0.5)
             logging.debug("Non-trickle ICE: WebSocket optional, proceeding")
-=======
-        logging.debug(f"Registered encryption key for conversation: {conversation_id}")
-        logging.debug(f"Expecting WebSocket responses for conversation ID: {conversation_id}")
-
-        # Start or reuse WebSocket listener with cookies for session affinity
-        websocket_thread = start_websocket_listener(params, tube_registry, timeout=300, gateway_uid=gateway_uid, gateway_cookies=gateway_cookies)
-
-        # Wait a moment for WebSocket to establish connection
-        time.sleep(1.5)
->>>>>>> 84e474ed
 
         # Verify the session was stored correctly
         stored_session = get_tunnel_session(commander_tube_id)
@@ -2389,11 +2111,7 @@
             logging.error(f"Failed to store tunnel session for tube: {commander_tube_id}")
 
         # Send offer to gateway via HTTP POST with streamResponse=true
-<<<<<<< HEAD
         logging.debug(f"{bcolors.OKBLUE}Sending offer for {conversation_id_original} to gateway...{bcolors.ENDC}")
-=======
-        logging.debug(f"{bcolors.OKBLUE}Sending offer for {conversation_id} to gateway...{bcolors.ENDC}")
->>>>>>> 84e474ed
 
         # Prepare the offer data
         data = {"offer": offer.get("offer")}
@@ -2416,7 +2134,6 @@
         max_retries = int(os.getenv('TUNNEL_START_RETRIES', '2'))
         retry_delay = float(os.getenv('TUNNEL_RETRY_DELAY', '1.5'))
 
-<<<<<<< HEAD
         for attempt in range(max_retries + 1):
             try:
                 if attempt > 0:
@@ -2544,71 +2261,6 @@
             for candidate in tunnel_session.buffered_ice_candidates:
                 signal_handler._send_ice_candidate_immediately(candidate, commander_tube_id)
             tunnel_session.buffered_ice_candidates.clear()
-=======
-        # Send offer via HTTP POST - response will come via WebSocket
-        try:
-            router_response = router_send_action_to_gateway(
-                params=params,
-                destination_gateway_uid_str=gateway_uid,
-                gateway_action=GatewayActionWebRTCSession(
-                    conversation_id=conversation_id_original,
-                    message_id=GatewayAction.conversation_id_to_message_id(conversation_id_original),
-                    inputs={
-                        "recordUid": record_uid,
-                        "tubeId": commander_tube_id,
-                        'kind': 'start',
-                        'base64Nonce': base64_nonce,
-                        'conversationType': signal_handler.conversation_type,
-                        "data": encrypted_data,
-                        "trickleICE": True,
-                    }
-                ),
-                message_type=pam_pb2.CMT_CONNECT,
-                is_streaming=True,  # Response will come via WebSocket
-                gateway_timeout=GATEWAY_TIMEOUT,
-                destination_gateway_cookies=gateway_cookies  # Pass cookies for router affinity
-            )
-
-            # With streamResponse=true, HTTP response should be empty
-            logging.debug(f"{bcolors.OKGREEN}Offer sent to gateway{bcolors.ENDC}")
-
-            # Mark offer as sent in both signal handler and session
-            signal_handler.offer_sent = True
-            tunnel_session.offer_sent = True
-
-            # Send any buffered ICE candidates that arrived before offer was sent
-            # But only if connection is not already established
-            # CRITICAL: Sort by priority (best/fastest first) before sending
-            if tunnel_session.buffered_ice_candidates:
-                if signal_handler.connection_connected:
-                    # Connection already established, clear buffer without sending
-                    logging.debug(f"Connection already established - clearing {len(tunnel_session.buffered_ice_candidates)} buffered ICE candidates")
-                    tunnel_session.buffered_ice_candidates.clear()
-                else:
-                    # Sort buffered candidates by priority (best/fastest first)
-                    sorted_candidates = signal_handler._sort_candidates_by_priority(tunnel_session.buffered_ice_candidates)
-                    logging.debug(f"Flushing {len(sorted_candidates)} buffered ICE candidates after offer sent (sorted by priority: best first)")
-
-                    # Log candidate priorities for debugging
-                    for i, candidate in enumerate(sorted_candidates[:5]):  # Log first 5
-                        priority_score, candidate_type = signal_handler._get_ice_candidate_priority(candidate)
-                        logging.debug(f"  Candidate {i+1}: priority={priority_score}, type={candidate_type}")
-
-                    # Flush buffered candidates (sending will be serialized and stop if connection established)
-                    # Best candidates are sent first, then gradually lower priority
-                    for candidate in sorted_candidates:
-                        if signal_handler.connection_connected:
-                            # Connection established during flush, stop sending
-                            logging.debug(f"Connection established during flush - stopping remaining candidates")
-                            break
-                        signal_handler._send_ice_candidate_immediately(candidate, commander_tube_id)
-                    tunnel_session.buffered_ice_candidates.clear()
-
-        except Exception as e:
-            signal_handler.cleanup()
-            unregister_tunnel_session(commander_tube_id)
-            return {"success": False, "error": f"Failed to send offer via HTTP: {e}"}
->>>>>>> 84e474ed
 
         # Create an entrance object that can be used to monitor connection status
         entrance = SimpleRustTunnelEntrance(
@@ -2735,11 +2387,7 @@
         return {"connected": False, "error": "Invalid tunnel result - missing registry or tube ID"}
 
     if show_progress:
-<<<<<<< HEAD
         logging.debug(f"{bcolors.OKBLUE}Waiting for tunnel connection (timeout: {timeout}s)...{bcolors.ENDC}")
-=======
-        print(f"{bcolors.OKBLUE}Waiting for tunnel connection (timeout: {timeout}s)...{bcolors.ENDC}")
->>>>>>> 84e474ed
 
     result = check_tunnel_connection_status(tube_registry, tube_id, timeout)
 
@@ -2749,10 +2397,6 @@
             logging.debug("Tunnel connection wait completed successfully")
         else:
             error_msg = result.get("error", "Unknown error")
-<<<<<<< HEAD
-            logging.error(f"{bcolors.FAIL}Tunnel connection failed: {error_msg}{bcolors.ENDC}")
-=======
-            print(f"{bcolors.FAIL}Tunnel connection failed: {error_msg}{bcolors.ENDC}")
->>>>>>> 84e474ed
+            logging.debug(f"{bcolors.FAIL}Tunnel connection failed: {error_msg}{bcolors.ENDC}")
 
     return result