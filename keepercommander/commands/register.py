--- conflicted
+++ resolved
@@ -1247,18 +1247,10 @@
             return ""
 
         activity = next((s for s in share_activity_list if 'to_username' in s and s['to_username'] == user_name), None)
-<<<<<<< HEAD
 
         if activity is None:
             return ""
 
-=======
-        
-        if activity is None:
-            return ""
-
-        
->>>>>>> 108d2676
         activity_created_ms = activity['created']
         date_formatted = time.strftime('%Y-%m-%d %H:%M:%S', time.gmtime(activity_created_ms))
 
@@ -1273,7 +1265,7 @@
             return ""
 
         activity = next((s for s in share_activity_list if ('folder' in s['audit_event_type'] and s["shared_folder_uid"] == shared_folder_uid)), None)
-        
+
         if activity is None:
             return ""
 
