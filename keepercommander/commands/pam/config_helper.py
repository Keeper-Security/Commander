import json
import logging
import os

from keeper_secrets_manager_core.utils import string_to_bytes, bytes_to_string

from ..folder import FolderMoveCommand
from ..record import RecordRemoveCommand
<<<<<<< HEAD
from ...api import encrypt_aes_plain, pad_aes_gcm, communicate_rest, sync_down
from ...display import bcolors
from ...loginv3 import CommonHelperMethods
from ...proto import pam_pb2
from ...proto.pam_pb2 import (
    PAMConfigurationController, PAMDataOperation, PAMOperationType, PAMModifyRequest, ConfigurationAddRequest
)
from ...proto.router_pb2 import RouterRotationInfo
from ... import api, crypto, utils
=======
from ... import api, crypto, utils, vault, vault_extensions
from ...params import KeeperParams
from ...proto import pam_pb2, router_pb2
>>>>>>> 2f3aa1dc


def pam_decrypt_configuration_data(pam_config_v6_record):
    pam_config_v6_record.get('data'),
    pam_config_v6_record.get('record_key_unencrypted')
    data_unencrypted_bytes = crypto.decrypt_aes_v2(
        utils.base64_url_decode(pam_config_v6_record.get('data')),
        pam_config_v6_record.get('record_key_unencrypted')
    )

    data_unencrypted_json_str = bytes_to_string(data_unencrypted_bytes)
    data_unencrypted_dict = json.loads(data_unencrypted_json_str)

    return data_unencrypted_dict


def pam_configuration_get_single_value_from_field(decrypted_record_dict, field_id):
    values = pam_configuration_get_all_values_from_field(decrypted_record_dict, field_id)
    if not values:
        return None

    if len(values) > 0:
        return values[0]

    return None


def pam_configuration_get_all_values_from_field(decrypted_record_dict, field_id):
    field = pam_configuration_get_field(decrypted_record_dict, field_id)
    if not field:
        return None

    return field.get('value')


def pam_configuration_get_field(unencrypted_record, field_identifier):

    if unencrypted_record is str:
        unencrypted_record = json.loads(unencrypted_record)

    fields = unencrypted_record.get('fields')

    if not fields:
        return None

    for field in fields:
        if field.get('id') == field_identifier:
            return field

        if field.get('type') == field_identifier:
            return field

        if field.get('label') == field_identifier:
            return field


def pam_configuration_create_record_v6(params, record, folder_uid):
    # type: (KeeperParams, vault.TypedRecord, str, str) -> None
    if not record.record_uid:
        record.record_uid = utils.generate_uid()

<<<<<<< HEAD
    data_json = json.dumps(data)
    record_key_unencrypted = os.urandom(32)
    record_key_encrypted = encrypt_aes_plain(record_key_unencrypted, params.data_key)

    config_v6_record_uid_str = api.generate_record_uid()
    config_v6_record_uid = CommonHelperMethods.url_safe_str_to_bytes(config_v6_record_uid_str)

    data = data_json.decode('utf-8') if isinstance(data_json, bytes) else data_json
    data = pad_aes_gcm(data)

    rdata = bytes(data, 'utf-8')
    rdata = encrypt_aes_plain(rdata, record_key_unencrypted)
    rdata = base64.urlsafe_b64encode(rdata).decode('utf-8')
    rdata = CommonHelperMethods.url_safe_str_to_bytes(rdata)

    car = ConfigurationAddRequest()
    car.configurationUid = config_v6_record_uid
    car.recordKey = record_key_encrypted
    car.data = rdata

    params.revision = 0
    rs = communicate_rest(params, car, 'pam/add_configuration_record')

    pcc = PAMConfigurationController()
    pcc.configurationUid = config_v6_record_uid
    pcc.controllerUid = CommonHelperMethods.url_safe_str_to_bytes(controller_uid)
    rs = communicate_rest(params, pcc, 'pam/set_configuration_controller')

    # Moving v6 record into the folder
    sync_down(params)

    FolderMoveCommand().execute(params, src=config_v6_record_uid_str, dst=folder_uid_urlsafe)

    print(bcolors.OKGREEN + "Configuration was successfully added. UID " + config_v6_record_uid_str + bcolors.ENDC)
=======
    if not record.record_key:
        record.record_key = utils.generate_aes_key()

    record_data = vault_extensions.extract_typed_record_data(record)
    json_data = api.get_record_data_json_bytes(record_data)

    car = pam_pb2.ConfigurationAddRequest()
    car.configurationUid = utils.base64_url_decode(record.record_uid)
    car.recordKey = crypto.encrypt_aes_v2(record.record_key, params.data_key)
    car.data = crypto.encrypt_aes_v2(json_data, record.record_key)

    api.communicate_rest(params, car, 'pam/add_configuration_record')
>>>>>>> 2f3aa1dc


def pam_configuration_create(params, gateway_uid_bytes, config_json_str, child_config_json_strings=None, parent_uid_bytes=None):

    config_operation = pam_pb2.PAMDataOperation()
    config_operation.operationType = pam_pb2.PAMOperationType.ADD

    top_config_uid = os.urandom(16)

    if not parent_uid_bytes:
        # Root node
        config_operation.configuration.configurationUid = top_config_uid
        config_operation.configuration.controllerUid = gateway_uid_bytes
        config_operation.configuration.data = string_to_bytes(config_json_str)    # DATA size is between 16 and 516
    else:
        # Child node
        config_operation.element.elementUid = top_config_uid
        config_operation.element.parentUid = parent_uid_bytes
        config_operation.element.data = string_to_bytes(config_json_str)

    rq = pam_pb2.PAMModifyRequest()
    rq.operations.append(config_operation)

    child_generated_uids = []

    if child_config_json_strings:

        for child_config_json_string in child_config_json_strings:
            child_generated_uid = os.urandom(16)
            child_generated_uids.append(child_generated_uid)

            child_config_operation = pam_pb2.PAMDataOperation()
            child_config_operation.operationType = pam_pb2.PAMOperationType.ADD
            child_config_operation.element.elementUid = child_generated_uid
            child_config_operation.element.parentUid = top_config_uid
            child_config_operation.element.data = string_to_bytes(child_config_json_string)
            rq.operations.append(child_config_operation)


    rs = api.communicate_rest(params, rq, 'pam/modify_configuration', rs_type=pam_pb2.PAMModifyResult)

    return {
        'configUid': top_config_uid,
        'childConfigUids': child_generated_uids if child_generated_uids else None
    }


def config_update(params):
    pass


def pam_configuration_get_one(params, config_uid_urlsafe):
    # rq = PAMGenericUidRequest()
    # rq.uid = config_uid_bytes
    # rs = api.communicate_rest(params, rq, 'pam/get_configuration', rs_type=pam_pb2.PAMConfiguration)

    config_record = params.record_cache[config_uid_urlsafe]

    data_unencrypted_bytes = crypto.decrypt_aes_v2(utils.base64_url_decode(config_record['data']), config_record['record_key_unencrypted'])
    data_unencrypted_json_str = bytes_to_string(data_unencrypted_bytes)
    data_unencrypted_dict = json.loads(data_unencrypted_json_str)
    config_record['data_decrypted'] = data_unencrypted_dict

    return config_record


def pam_configurations_get_all(params):

    # rs = api.communicate_rest(params, None, 'pam/get_configurations', rs_type=pam_pb2.PAMConfigurations)
    all_records = params.record_cache.values()
    all_v6_records = [rec for rec in list(all_records) if rec['version'] == 6]

    return all_v6_records


def pam_configuration_remove(params, configuration_uid):
    # TODO: Check if there are record rotations associated with this config and warn user about that before removing.
    RecordRemoveCommand().execute(params, record=configuration_uid, force=True)

    if configuration_uid in params.record_cache:
        del params.record_cache[configuration_uid]

    logging.info('PAM Configuration was removed successfully.')

    # raise Exception("Not implemented yet...")
    # # just do the regular record deletion
    # config_operation = PAMDataOperation()
    # config_operation.operationType = PAMOperationType.DELETE
    #
    # config_operation.configuration.configurationUid = configuration_uid
    #
    # rq = PAMModifyRequest()
    # rq.operations.append(config_operation)
    #
    # try:
    #     rs = api.communicate_rest(params, rq, 'pam/modify_configuration', rs_type=pam_pb2.PAMModifyResult)
    #     print(f'{bcolors.OKGREEN}PAM Configuration was removed successfully{bcolors.ENDC}')
    #
    # except KeeperApiError as ex:
    #     if ex.result_code == 'doesnt_exist':
    #         print(f'{bcolors.WARNING}This PAM Configuration does not exist{bcolors.ENDC}')
    #     else:
    #         print(f'{bcolors.WARNING}Error code: {ex.result_code}. {ex.message}{bcolors.ENDC}')


def record_rotation_get(params, record_uid_bytes):  # type: (KeeperParams, bytes) -> router_pb2.RouterRotationInfo

    rq = pam_pb2.PAMGenericUidRequest()
    rq.uid = record_uid_bytes

    rotation_info_rs = api.communicate_rest(params, rq, 'pam/get_rotation_info', rs_type=router_pb2.RouterRotationInfo)

    return rotation_info_rs

<|MERGE_RESOLUTION|>--- conflicted
+++ resolved
@@ -1,3 +1,4 @@
+import base64
 import json
 import logging
 import os
@@ -6,21 +7,9 @@
 
 from ..folder import FolderMoveCommand
 from ..record import RecordRemoveCommand
-<<<<<<< HEAD
-from ...api import encrypt_aes_plain, pad_aes_gcm, communicate_rest, sync_down
-from ...display import bcolors
-from ...loginv3 import CommonHelperMethods
-from ...proto import pam_pb2
-from ...proto.pam_pb2 import (
-    PAMConfigurationController, PAMDataOperation, PAMOperationType, PAMModifyRequest, ConfigurationAddRequest
-)
-from ...proto.router_pb2 import RouterRotationInfo
-from ... import api, crypto, utils
-=======
 from ... import api, crypto, utils, vault, vault_extensions
 from ...params import KeeperParams
 from ...proto import pam_pb2, router_pb2
->>>>>>> 2f3aa1dc
 
 
 def pam_decrypt_configuration_data(pam_config_v6_record):
@@ -82,42 +71,6 @@
     if not record.record_uid:
         record.record_uid = utils.generate_uid()
 
-<<<<<<< HEAD
-    data_json = json.dumps(data)
-    record_key_unencrypted = os.urandom(32)
-    record_key_encrypted = encrypt_aes_plain(record_key_unencrypted, params.data_key)
-
-    config_v6_record_uid_str = api.generate_record_uid()
-    config_v6_record_uid = CommonHelperMethods.url_safe_str_to_bytes(config_v6_record_uid_str)
-
-    data = data_json.decode('utf-8') if isinstance(data_json, bytes) else data_json
-    data = pad_aes_gcm(data)
-
-    rdata = bytes(data, 'utf-8')
-    rdata = encrypt_aes_plain(rdata, record_key_unencrypted)
-    rdata = base64.urlsafe_b64encode(rdata).decode('utf-8')
-    rdata = CommonHelperMethods.url_safe_str_to_bytes(rdata)
-
-    car = ConfigurationAddRequest()
-    car.configurationUid = config_v6_record_uid
-    car.recordKey = record_key_encrypted
-    car.data = rdata
-
-    params.revision = 0
-    rs = communicate_rest(params, car, 'pam/add_configuration_record')
-
-    pcc = PAMConfigurationController()
-    pcc.configurationUid = config_v6_record_uid
-    pcc.controllerUid = CommonHelperMethods.url_safe_str_to_bytes(controller_uid)
-    rs = communicate_rest(params, pcc, 'pam/set_configuration_controller')
-
-    # Moving v6 record into the folder
-    sync_down(params)
-
-    FolderMoveCommand().execute(params, src=config_v6_record_uid_str, dst=folder_uid_urlsafe)
-
-    print(bcolors.OKGREEN + "Configuration was successfully added. UID " + config_v6_record_uid_str + bcolors.ENDC)
-=======
     if not record.record_key:
         record.record_key = utils.generate_aes_key()
 
@@ -130,7 +83,43 @@
     car.data = crypto.encrypt_aes_v2(json_data, record.record_key)
 
     api.communicate_rest(params, car, 'pam/add_configuration_record')
->>>>>>> 2f3aa1dc
+
+# def pam_configuration_create_record_v6_orginal(params, data, controller_uid, folder_uid_urlsafe):
+#
+#     data_json = json.dumps(data)
+#     record_key_unencrypted = os.urandom(32)
+#     record_key_encrypted = encrypt_aes_plain(record_key_unencrypted, params.data_key)
+#
+#     config_v6_record_uid_str = api.generate_record_uid()
+#     config_v6_record_uid = CommonHelperMethods.url_safe_str_to_bytes(config_v6_record_uid_str)
+#
+#     data = data_json.decode('utf-8') if isinstance(data_json, bytes) else data_json
+#     data = pad_aes_gcm(data)
+#
+#     rdata = bytes(data, 'utf-8')
+#     rdata = encrypt_aes_plain(rdata, record_key_unencrypted)
+#     rdata = base64.urlsafe_b64encode(rdata).decode('utf-8')
+#     rdata = CommonHelperMethods.url_safe_str_to_bytes(rdata)
+#
+#     car = ConfigurationAddRequest()
+#     car.configurationUid = config_v6_record_uid
+#     car.recordKey = record_key_encrypted
+#     car.data = rdata
+#
+#     params.revision = 0
+#     rs = communicate_rest(params, car, 'pam/add_configuration_record')
+#
+#     pcc = PAMConfigurationController()
+#     pcc.configurationUid = config_v6_record_uid
+#     pcc.controllerUid = CommonHelperMethods.url_safe_str_to_bytes(controller_uid)
+#     rs = communicate_rest(params, pcc, 'pam/set_configuration_controller')
+#
+#     # Moving v6 record into the folder
+#     sync_down(params)
+#
+#     FolderMoveCommand().execute(params, src=config_v6_record_uid_str, dst=folder_uid_urlsafe)
+#
+#     print(bcolors.OKGREEN + "Configuration was successfully added. UID " + config_v6_record_uid_str + bcolors.ENDC)
 
 
 def pam_configuration_create(params, gateway_uid_bytes, config_json_str, child_config_json_strings=None, parent_uid_bytes=None):
