# -*- coding: utf-8 -*-
#  _  __
# | |/ /___ ___ _ __  ___ _ _ ®
# | ' </ -_) -_) '_ \/ -_) '_|
# |_|\_\___\___| .__/\___|_|
#              |_|
#
# Keeper Commander
# Copyright 2022 Keeper Security Inc.
# Contact: ops@keepersecurity.com
#

import argparse
import datetime
import getpass
import itertools
import json
import logging
import os
import platform
import re
import sys
import urllib.parse
from dataclasses import dataclass
from datetime import timedelta
from typing import Optional, Dict, List, Set

from cryptography.hazmat.primitives.asymmetric import ec, rsa
from google.protobuf.json_format import MessageToDict

from .breachwatch import BreachWatchScanCommand
from . import aliases, commands, enterprise_commands, msp_commands, msp, base
from .base import raise_parse_exception, suppress_exit, user_choice, Command, GroupCommand, as_boolean
from .helpers.record import get_record_uids as get_ruids
from .helpers.timeout import (
    enforce_timeout_range, format_timeout, get_delta_from_timeout_setting, get_timeout_setting_from_delta, parse_timeout
)
from .helpers.whoami import get_hostname, get_environment, get_data_center
from .ksm import KSMCommand, ksm_parser
from .. import __version__, vault
from .. import api, rest_api, loginv3, crypto, utils, constants, error, vault_extensions
from ..breachwatch import BreachWatch
from ..display import bcolors
from ..error import CommandError
from ..generator import KeeperPasswordGenerator, DicewarePasswordGenerator, CryptoPassphraseGenerator
from ..params import KeeperParams, LAST_RECORD_UID, LAST_FOLDER_UID, LAST_SHARED_FOLDER_UID
from ..proto import ssocloud_pb2, enterprise_pb2, APIRequest_pb2
from ..security_audit import needs_security_audit, update_security_audit_data
from ..utils import password_score
from ..vault import KeeperRecord
from ..versioning import is_binary_app, is_up_to_date_version

BREACHWATCH_MAX = 5
KEEPER_API_BATCH_LIMIT = 999  # Maximum objects per pre_delete API request
KEEPER_API_FOLDER_BATCH_LIMIT = 500  # Maximum folders per pre_delete API request

is_windows = sys.platform.startswith('win')

TFA_EXPIRATION_VALUES = {
    'login': APIRequest_pb2.TWO_FA_EXP_IMMEDIATELY,
    '12_hours': APIRequest_pb2.TWO_FA_EXP_12_HOURS,
    '24_hours': APIRequest_pb2.TWO_FA_EXP_24_HOURS,
    '30_days': APIRequest_pb2.TWO_FA_EXP_30_DAYS,
    'forever': APIRequest_pb2.TWO_FA_EXP_NEVER,
}

@dataclass
class DeletionStats:
    """Statistics for deletion operations."""
    deleted: int = 0
    failed: int = 0
    vault_changed: bool = False
    
    def add(self, other):
        """Add another DeletionStats to this one."""
        self.deleted += other.deleted
        self.failed += other.failed
        self.vault_changed = self.vault_changed or other.vault_changed


class DeletionValidator:
    """Centralized validation for deletion operations."""
    
    @staticmethod
    def validate_params(params):
        """Validate KeeperParams object."""
        if not params or not hasattr(params, 'record_cache'):
            raise ValueError("Invalid parameters provided")
    
    @staticmethod
    def validate_record_uid(record_uid):
        """Validate record UID."""
        if not record_uid:
            raise ValueError("Invalid record UID")
    
    @staticmethod
    def validate_folder(folder):
        """Validate folder object."""
        if not folder or not hasattr(folder, 'type'):
            raise ValueError("Invalid folder")
        return True
    
    @staticmethod
    def validate_api_response(rs, expected_fields=None):
        """Validate API response structure."""
        if not isinstance(rs, dict) or 'result' not in rs:
            raise ValueError("Invalid API response")
        if expected_fields:
            for field in expected_fields:
                if field not in rs:
                    raise ValueError(f"Missing field: {field}")
        return True


class FolderDeletionHelper:
    """Helper class for folder deletion operations."""
    
    @staticmethod
    def build_record_delete_object(folder, record_uid):
        """Build API delete object for a record in a folder."""
        del_obj = {
            'delete_resolution': 'unlink',
            'object_uid': record_uid,
            'object_type': 'record'
        }
        
        FolderDeletionHelper._set_folder_context(del_obj, folder)
        return del_obj
    
    @staticmethod
    def build_folder_delete_object(folder, params):
        """Build API delete object for a folder."""
        del_obj = {
            'delete_resolution': 'unlink',
            'object_uid': folder.uid,
            'object_type': folder.type
        }
        
        FolderDeletionHelper._set_parent_folder_context(del_obj, folder, params)
        return del_obj
    
    @staticmethod
    def _set_folder_context(del_obj, folder):
        """Set folder context for deletion object."""
        from ..subfolder import BaseFolderNode
        
        is_root_or_user = folder.type in {
            BaseFolderNode.RootFolderType, 
            BaseFolderNode.UserFolderType
        }
        
        if is_root_or_user:
            del_obj['from_type'] = 'user_folder'
            if folder.type == BaseFolderNode.UserFolderType:
                FolderDeletionHelper._set_folder_uid_if_present(del_obj, folder)
        else:
            del_obj['from_type'] = 'shared_folder_folder'
            FolderDeletionHelper._set_folder_uid_if_present(del_obj, folder)
    
    @staticmethod
    def _set_parent_folder_context(del_obj, folder, params):
        """Set parent folder context for folder deletion."""
        from ..subfolder import BaseFolderNode
        
        if hasattr(folder, 'parent_uid') and folder.parent_uid:
            parent = params.folder_cache.get(folder.parent_uid)
            if parent and hasattr(parent, 'uid') and hasattr(parent, 'type'):
                del_obj['from_uid'] = parent.uid
                # Shared folder containers need special handling
                if parent.type == BaseFolderNode.SharedFolderType:
                    del_obj['from_type'] = 'shared_folder_folder'
                else:
                    del_obj['from_type'] = parent.type
            else:
                # Parent not found, assume user folder
                del_obj['from_type'] = 'user_folder'
        else:
            # No parent, it's a top-level user folder
            del_obj['from_type'] = 'user_folder'
    
    @staticmethod
    def _set_folder_uid_if_present(del_obj, folder):
        """Set folder UID if present and valid."""
        if hasattr(folder, 'uid') and folder.uid:
            del_obj['from_uid'] = folder.uid

def register_commands(commands):
    commands['sync-down'] = SyncDownCommand()
    commands['this-device'] = ThisDeviceCommand()
    commands['delete-all'] = RecordDeleteAllCommand()
    commands['whoami'] = WhoamiCommand()
    commands['proxy'] = ProxyCommand()
    commands['login'] = LoginCommand()
    commands['logout'] = LogoutCommand()
    commands['check-enforcements'] = CheckEnforcementsCommand()
    commands['accept-transfer'] = AcceptTransferCommand()
    commands['delete-corrupted'] = DeleteCorruptedCommand()
    commands['echo'] = EchoCommand()
    commands['set'] = SetCommand()
    commands['help'] = HelpCommand()
    commands['secrets-manager'] = KSMCommand()
    commands['version'] = VersionCommand()
    commands['keep-alive'] = KeepAliveCommand()
    commands['generate'] = GenerateCommand()
    commands['reset-password'] = ResetPasswordCommand()
    commands['sync-security-data'] = SyncSecurityDataCommand()
    commands['blank-records'] = BlankRecordCommand()
    commands['run-as'] = RunAsCommand()
    commands['login-status'] = LoginStatusCommand()


def register_command_info(aliases, command_info):
    aliases['d'] = 'sync-down'
    aliases['delete_all'] = 'delete-all'
    aliases['gen'] = 'generate'
    aliases['v'] = 'version'
    aliases['sm'] = 'secrets-manager'
    aliases['secrets'] = 'secrets-manager'
    aliases['ssd'] = 'sync-security-data'
    for p in [sync_down_parser, whoami_parser, this_device_parser, proxy_parser, login_parser, logout_parser, echo_parser, set_parser, help_parser,
              version_parser, ksm_parser, keepalive_parser, generate_parser, reset_password_parser,
              sync_security_data_parser, delete_all_parser, loginstatus_parser, run_as_parser]:
        command_info[p.prog] = p.description


sync_down_parser = argparse.ArgumentParser(prog='sync-down', description='Download and decrypt vault data')
sync_down_parser.add_argument('-f', '--force', dest='force', action='store_true', help='full data sync')

whoami_parser = argparse.ArgumentParser(prog='whoami', description='Display information about the current user')
whoami_parser.add_argument('-v', '--verbose', dest='verbose', action='store_true', help='verbose output')
whoami_parser.add_argument('--json', dest='json_output', action='store_true', help='output in JSON format')
whoami_parser.error = raise_parse_exception
whoami_parser.exit = suppress_exit


this_device_available_command_verbs = ['rename', 'register', 'persistent-login', 'ip-auto-approve', 'no-yubikey-pin', 'timeout', '2fa_expiration']
this_device_parser = argparse.ArgumentParser(prog='this-device', description='Display and modify settings of the current device')
this_device_parser.add_argument('ops', nargs='*', help="operation str: " + ", ".join(this_device_available_command_verbs))
this_device_parser.error = raise_parse_exception
this_device_parser.exit = suppress_exit


proxy_parser = argparse.ArgumentParser(prog='proxy', description='Sets proxy server')
proxy_parser.add_argument('-a', '--action', dest='action', action='store', choices=['list', 'add', 'remove'], help='action')
proxy_parser.add_argument('address', nargs='?', type=str, metavar="schema://[user:password@]host:port",
                          help='"add": proxy address. Schemas are "socks5h", "http", "socks4", etc')
proxy_parser.error = raise_parse_exception
proxy_parser.exit = suppress_exit


login_parser = argparse.ArgumentParser(prog='login', description='Start a login session on Commander')
login_parser.add_argument('-p', '--pass', dest='password', action='store', help='master password')
login_parser.add_argument('--new-login', dest='new_login', action='store_true', help='Force full login flow')
login_parser.add_argument('email', nargs='?', type=str, help='account email')
login_parser.error = raise_parse_exception
login_parser.exit = suppress_exit


logout_parser = argparse.ArgumentParser(prog='logout', description='Logout from Keeper')
logout_parser.error = raise_parse_exception
logout_parser.exit = suppress_exit


check_enforcements_parser = argparse.ArgumentParser(prog='check-enforcements',
                                                    description='Check enterprise enforcements')
check_enforcements_parser.error = raise_parse_exception
check_enforcements_parser.exit = suppress_exit


accept_transfer_parser = argparse.ArgumentParser(prog='accept-transfer', description='Accept account transfer')
accept_transfer_parser.error = raise_parse_exception
accept_transfer_parser.exit = suppress_exit


echo_parser = argparse.ArgumentParser(prog='echo', description='Displays an argument to output.')
echo_parser.add_argument('argument', nargs='?', action='store', type=str, help='argument')
echo_parser.error = raise_parse_exception
echo_parser.exit = suppress_exit


set_parser = argparse.ArgumentParser(prog='set', description='Set an environment variable.')
set_parser.add_argument('name', action='store', type=str, help='name')
set_parser.add_argument('value', action='store', type=str, help='value')
set_parser.error = raise_parse_exception
set_parser.exit = suppress_exit


help_parser = argparse.ArgumentParser(prog='help', description='Displays help on a specific command')
help_help = 'Commander\'s command (Optional -- if not specified, list of available commands is displayed)'
help_parser.add_argument('command', action='store', type=str, nargs='*',  help=help_help)
help_parser.add_argument('--legacy', dest='legacy', action='store_true', help='Show legacy/deprecated commands')
help_parser.error = raise_parse_exception
help_parser.exit = suppress_exit


version_parser = argparse.ArgumentParser(prog='version', description='Displays version of the installed Commander')
version_parser.add_argument('-v', '--verbose', dest='verbose', action='store_true', help='verbose output')
version_parser.add_argument('-p', '--packages', action='store_true', help='Show installed Python packages')
version_parser.error = raise_parse_exception
version_parser.exit = suppress_exit

keepalive_parser = argparse.ArgumentParser(prog='keep-alive', description='Tell the server we are here, forestalling a timeout')
keepalive_parser.error = raise_parse_exception
keepalive_parser.exit = suppress_exit

generate_parser = argparse.ArgumentParser(prog='generate', description='Generate a new password')
generate_parser.add_argument('--clipboard', '-cc', dest='clipboard', action='store_true', help='Copy to clipboard')
generate_parser.add_argument('--quiet', '-q', dest='quiet', action='store_true', help='Only print password list')
generate_parser.add_argument(
    '--password-list', '-p', dest='password_list', action='store_true',
    help='Also print password list apart from formatted table or json'
)
generate_parser.add_argument('--output', '-o', dest='output_file', action='store', help='Output to specified file')
generate_parser.add_argument(
    '--format', '-f', dest='output_format', action='store', choices=['table', 'json'],
    default='table', help='Output format for displaying password, strength, and BreachWatch if available'
)
generate_parser.add_argument(
    '--json-indent', '-i', dest='json_indent', action='store', default=2, type=int,
    help='JSON format indent (0 for compact, >0 for pretty print)'
)
generate_parser.add_argument(
    '--no-breachwatch', '-nb', dest='no_breachwatch', action='store_true',
    help='Skip BreachWatch detection if BreachWatch is enabled for this account'
)
generate_parser.add_argument(
    '--number', '-n', type=int, dest='number', action='store', help='Number of passwords', default=1
)

random_group = generate_parser.add_argument_group('Random')
random_group.add_argument(
    '--count', '-c', type=int, dest='length', action='store', help='Length of password', default=20
)
random_group.add_argument(
    '-r', '--rules', dest='rules', action='store',
    help='Use comma separated complexity integers (uppercase, lowercase, numbers, symbols)'
)
random_group.add_argument(
    '--symbols', '-s', type=int, dest='symbols', action='store',
    help='Minimum number of symbols in password or 0 for none'
)
random_group.add_argument(
    '--digits', '-d', type=int, dest='digits', action='store',
    help='Minimum number of digits in password or 0 for none'
)
random_group.add_argument(
    '--uppercase', '-u', type=int, dest='uppercase', action='store',
    help='Minimum number of uppercase letters in password or 0 for none'
)
random_group.add_argument(
    '--lowercase', '-l', type=int, dest='lowercase', action='store',
    help='Minimum number of lowercase letters in password or 0 for none'
)

passphrase_group = generate_parser.add_argument_group('Keeper Passphrase')
passphrase_group.add_argument('--recoveryphrase', dest='recoveryphrase', action='store_true',
                              help='Generate Generate a 24-word recovery phrase')

dice_group = generate_parser.add_argument_group('Diceware')
dice_group.add_argument('--dice-rolls', '-dr', type=int, dest='dice_rolls', action='store',
                        help='Number of dice rolls')
dice_group.add_argument('--delimiter', '-dl', dest='delimiter', choices=('-', '+', ':', '.', '/', '_', '='),
                        default=' ', action='store', help='Optional. Word delimiter (space if omitted)')
dice_group.add_argument('--word-list',  dest='word_list', action='store',
                        help='Optional. File path to word list')

crypto_group = generate_parser.add_argument_group('Crypto')
crypto_group.add_argument('--crypto', dest='crypto', action='store_true', help='Generate crypto wallet passphrase')

reset_password_parser = argparse.ArgumentParser(prog='reset-password', description='Reset Master Password')
reset_password_parser.add_argument('--delete-sso', dest='delete_alternate', action='store_true',
                                   help='deletes SSO master password')
reset_password_parser.add_argument('--current', '-c', dest='current_password', action='store', help='current password')
reset_password_parser.add_argument('--new', '-n', dest='new_password', action='store', help='new password')

sync_security_data_parser = argparse.ArgumentParser(prog='sync-security-data', description='Sync security audit data')
record_name_help = 'Path or UID of record whose security data is to be updated. Multiple values allowed. ' \
                   'Set to "@all" to update security data for all records.'
sync_security_data_parser.add_argument('record', type=str, action='store', nargs="+", help=record_name_help)
sync_security_data_parser.add_argument('--force', '-f', action='store_true', help='force update of security data (ignore existing security data timestamp)')
sync_security_data_parser.add_argument('--quiet', '-q', action='store_true', help='run command w/ minimal output')
sync_security_data_parser.error = raise_parse_exception
sync_security_data_parser.exit = suppress_exit


delete_all_parser = argparse.ArgumentParser(prog='delete-all', description='Delete all records and folders from the vault')
delete_all_parser.add_argument('--force', '-f', dest='force', action='store_true', 
                               help='Force deletion without confirmation prompt')
delete_all_parser.error = raise_parse_exception
delete_all_parser.exit = suppress_exit

loginstatus_parser = argparse.ArgumentParser(prog='login-status', description='Check the user login status')
loginstatus_parser.error = raise_parse_exception
loginstatus_parser.exit = suppress_exit

run_as_parser = argparse.ArgumentParser(
    prog='run-as', description='Runs application with user credentials stored on a record')
run_as_parser.add_argument('--record', '-r', dest='record', action='store', required=True,
                           help='Record name or UID')
run_as_parser.add_argument('application', help="Application to run")
run_as_parser.error = raise_parse_exception
run_as_parser.exit = suppress_exit


class SyncDownCommand(Command):
    def get_parser(self):
        return sync_down_parser

    def execute(self, params, **kwargs):
        force = kwargs.get('force') is True
        if force:
            params.revision = 0
            params.sync_down_token = b''
            if params.config:
                if 'skip_records' in params.config:
                    del params.config['skip_records']

        api.sync_down(params, record_types=force)
        if force:
            from ..loginv3 import LoginV3Flow
            LoginV3Flow.populateAccountSummary(params)

        accepted = False
        if len(params.pending_share_requests) > 0:
            for user in params.pending_share_requests:
                accepted = False
                print('Note: You have pending share request from ' + user)
                answer = user_choice('Do you want to accept these request?', 'yn', 'n')
                rq = {
                    'command': 'accept_share' if answer == 'y' else 'cancel_share',
                    'from_email': user
                }
                try:
                    rs = api.communicate(params, rq)
                    if rs['result'] == 'success':
                        accepted = accepted or answer == 'y'
                except Exception as e:
                    logging.debug('Accept share exception: %s', e)

            params.pending_share_requests.clear()

            if accepted:
                params.sync_data = True


class ThisDeviceCommand(Command):

    def get_parser(self):
        return this_device_parser

    def execute(self, params, **kwargs):

        ops = kwargs.get('ops')
        if len(ops) == 0:
            ThisDeviceCommand.print_device_info(params)
            return

        if len(ops) >= 1 and ops[0].lower() != 'register':
            if len(ops) == 1 and ops[0].lower() != 'register':
                logging.error("Must supply action and value. Available sub-commands: " + ", ".join(this_device_available_command_verbs))
                return

            if len(ops) != 2:
                logging.error("Must supply action and value. Available sub-commands: " + ", ".join(this_device_available_command_verbs))
                return

        action = ops[0].lower()

        def register_device():
            is_device_registered = loginv3.LoginV3API.register_encrypted_data_key_for_device(params)

            if is_device_registered:
                print(bcolors.OKGREEN + "Successfully registered device" + bcolors.ENDC)
            else:
                print(bcolors.OKGREEN + "Device already registered" + bcolors.ENDC)

        if action == 'rename' or action == 'ren':
            value = ops[1]
            loginv3.LoginV3API.rename_device(params, value)
            print(bcolors.OKGREEN + "Successfully renamed device to '" + value + "'" + bcolors.ENDC)

        elif action == 'register':
            register_device()

        elif action == 'persistent_login' or action == 'persistent-login' or action == 'pl':
            if ThisDeviceCommand.is_persistent_login_disabled(params):
                logging.warning('"Stay Logged In" feature is restricted by Keeper Administrator')
                return

            value = ops[1]

            value_extracted = ThisDeviceCommand.get_setting_str_to_value('persistent_login', value)
            loginv3.LoginV3API.set_user_setting(params, 'persistent_login', value_extracted)
            msg = (bcolors.OKGREEN + "ENABLED" + bcolors.ENDC) if value_extracted == '1' else (bcolors.FAIL + "DISABLED" + bcolors.ENDC)
            print("Successfully " + msg + " Persistent Login on this account")

            register_device()

            if value_extracted == '1':

                _, this_device = ThisDeviceCommand.get_account_summary_and_this_device(params)

                if this_device:
                    if 'encryptedDataKeyPresent' not in this_device:
                        print(bcolors.WARNING + "\tThis device is not registered. To register, run command `this-device register`" + bcolors.ENDC)

        elif action == 'ip_auto_approve' or action == 'ip-auto-approve' or action == 'iaa':
            value = ops[1]

            value_extracted = ThisDeviceCommand.get_setting_str_to_value('ip_disable_auto_approve', value)
            msg = (bcolors.OKGREEN + "ENABLED" + bcolors.ENDC) if value_extracted == '1' else (bcolors.FAIL + "DISABLED" + bcolors.ENDC)
            # invert ip_auto_approve value before passing it to ip_disable_auto_approve
            value_extracted = '0' if value_extracted == '1' else '1' if value_extracted == '0' else value_extracted
            loginv3.LoginV3API.set_user_setting(params, 'ip_disable_auto_approve', value_extracted)
            print("Successfully " + msg + " 'ip_auto_approve'")

        elif action == 'no-yubikey-pin':
            value = ops[1]
            value_extracted = ThisDeviceCommand.get_setting_str_to_value('no-yubikey-pin', value)
            msg = (bcolors.OKGREEN + "ENABLED" + bcolors.ENDC) if value_extracted == '0' else (bcolors.FAIL + "DISABLED" + bcolors.ENDC)
            loginv3.LoginV3API.set_user_setting(params, 'security_keys_no_user_verify', value_extracted)
            print("Successfully " + msg + " Security Key PIN verification")

        elif action == 'timeout' or action == 'to':

            value = ops[1]
            timeout_delta = enforce_timeout_range(ThisDeviceCommand.get_setting_str_to_value('logout_timer', value))
            loginv3.LoginV3API.set_user_setting(params, 'logout_timer', get_timeout_setting_from_delta(timeout_delta))
            dispay_value = 'default value' if timeout_delta == timedelta(0) else format_timeout(timeout_delta)
            print(f'Successfully set "logout_timer" to {dispay_value}.')

        elif action == '2fa_expiration':
            value = ops[1]
            mfa_expiration = TFA_EXPIRATION_VALUES.get(value.lower())
            if mfa_expiration is None:

                raise CommandError('this-device', f"Unknown 2fa_expiration value \"{value}\". Available values: " + ", ".join(TFA_EXPIRATION_VALUES.keys()))

            rq = APIRequest_pb2.TwoFactorUpdateExpirationRequest()
            rq.expireIn = mfa_expiration
            api.communicate_rest(params, rq, 'authentication/2fa_update_expiration')
            print(f'Successfully set "2fa_expiration" to {value}.')

        else:
            raise Exception("Unknown sub-command " + action + ". Available sub-commands: ", ", ".join(this_device_available_command_verbs))

    @staticmethod
    def is_persistent_login_disabled(params):  # type: (KeeperParams) -> bool
        if params.enforcements and 'booleans' in params.enforcements:
            return next((x['value'] for x in params.enforcements['booleans'] if x['key'] == 'restrict_persistent_login'), False)
        else:
            return False

    @staticmethod
    def get_setting_str_to_value(name: str, value: str):

        name = name.lower()
        value = value.lower()

        if name == 'persistent_login' or name == 'ip_disable_auto_approve' or name == 'no-yubikey-pin':
            final_val = '1' if as_boolean(value) else '0'
        elif name == 'logout_timer':
            final_val = parse_timeout(value)
        else:
            raise Exception("Unhandled settings name '" + name + "'")

        return final_val

    @staticmethod
    def get_account_summary_and_this_device(params: KeeperParams):
        def to_alphanumerics(text):
            # remove ALL non - alphanumerics
            return re.sub(r'[\W_]+', '', text)

        def compare_device_tokens(t1: str, t2: str):
            t1 = to_alphanumerics(t1)
            t2 = to_alphanumerics(t2)

            return t1 == t2

        acct_summary = loginv3.LoginV3API.accountSummary(params)
        acct_summary_dict = MessageToDict(acct_summary)

        devices = acct_summary_dict['devices']
        current_device_token = params.config['device_token']

        this_device = next((item for item in devices if compare_device_tokens(item['encryptedDeviceToken'], current_device_token)), None)

        return acct_summary_dict, this_device

    @staticmethod
    def print_device_info(params: KeeperParams):
        acct_summary_dict, this_device = ThisDeviceCommand.get_account_summary_and_this_device(params)

        print('{:>32}: {}'.format('Device Name', this_device['deviceName']))
        # print("{:>32}: {}".format('API Client Version', rest_api.CLIENT_VERSION))

        if 'encryptedDataKeyPresent' in this_device:
            print("{:>32}: {}".format('Data Key Present', (bcolors.OKGREEN + 'YES' + bcolors.ENDC) if this_device['encryptedDataKeyPresent'] else (bcolors.FAIL + 'NO' + bcolors.ENDC)))
        else:
            print("{:>32}: {}".format('Data Key Present', (bcolors.FAIL + 'missing' + bcolors.ENDC)))

        if 'ipDisableAutoApprove' in acct_summary_dict['settings']:
            ipDisableAutoApprove = acct_summary_dict['settings']['ipDisableAutoApprove']
            # ip_disable_auto_approve - If enabled, the device is NOT automatically approved
            # If disabled, the device will be auto approved
            ipAutoApprove = not ipDisableAutoApprove
            print("{:>32}: {}".format('IP Auto Approve',
                                      (bcolors.OKGREEN + 'ON' + bcolors.ENDC)
                                      if ipAutoApprove else
                                      (bcolors.FAIL + 'OFF' + bcolors.ENDC)))
        else:
            print("{:>32}: {}".format('IP Auto Approve', (bcolors.OKGREEN + 'ON' + bcolors.ENDC)))
            # ip_disable_auto_approve = 0 / disabled (default) <==> IP Auto Approve :ON

        persistentLogin = acct_summary_dict['settings'].get('persistentLogin', False)
        print("{:>32}: {}".format('Persistent Login',
                                  (bcolors.OKGREEN + 'ON' + bcolors.ENDC)
                                  if persistentLogin and not ThisDeviceCommand.is_persistent_login_disabled(params) else
                                  (bcolors.FAIL + 'OFF' + bcolors.ENDC)))

        no_user_verify = acct_summary_dict['settings'].get('securityKeysNoUserVerify', False)
        print("{:>32}: {}".format(
            'Security Key No PIN', (bcolors.OKGREEN + 'ON' + bcolors.ENDC)
            if no_user_verify else (bcolors.FAIL + 'OFF' + bcolors.ENDC)))

        if 'securityKeysNoUserVerify' in acct_summary_dict['settings']:
            device_timeout = get_delta_from_timeout_setting(acct_summary_dict['settings']['logoutTimer'])
            print("{:>32}: {}".format('Device Logout Timeout', format_timeout(device_timeout)))

        if 'logoutTimer' in acct_summary_dict['settings']:
            device_timeout = get_delta_from_timeout_setting(acct_summary_dict['settings']['logoutTimer'])
            print("{:>32}: {}".format('Device Logout Timeout', format_timeout(device_timeout)))

        else:
            device_timeout = timedelta(hours=1)
            print("{:>32}: Default".format('Logout Timeout'))

        if 'Enforcements' in acct_summary_dict and 'longs' in acct_summary_dict['Enforcements']:
            logout_timeout = next((x['value'] for x in acct_summary_dict['Enforcements']['longs']
                                    if x['key'] == 'logout_timer_desktop'), None)
            if logout_timeout:
                enterprise_timeout = timedelta(minutes=int(logout_timeout))
                print("{:>32}: {}".format('Enterprise Logout Timeout', format_timeout(enterprise_timeout)))

                print("{:>32}: {}".format('Effective Logout Timeout',
                                          format_timeout(min(enterprise_timeout, device_timeout))))

        print('{:>32}: {}'.format('Is SSO User', params.settings['sso_user'] if 'sso_user' in params.settings else False))

        print('{:>32}: {}'.format('Config file', params.config_filename))

        print("\nAvailable sub-commands: ", bcolors.OKBLUE + (", ".join(this_device_available_command_verbs)) + bcolors.ENDC)


class RecordDeleteAllCommand(Command):
    """
    Delete all records and folders from the user vault.
    
    IMPORTANT: This command automatically skips shared folders and their records.
    For shared folders, use the recommended workflow:
    1. 'transform-folder <folder_name>' to move records to user folders (fast)
    2. Run delete-all to clean remaining user vault content
    
    The command will alert you about any skipped shared folder content.
    If the vault is already empty, no confirmation is required.

    Args:
        params: KeeperParams instance
        force: Skip confirmation if True (set internally after user confirms)
        
    Returns:
        None
        
        Note:
        Only processes user folders and records. Uses batches of up to 999 items per 
        API call. Records in multiple folders will be processed using the first user 
        folder found.
    """
    
    def get_parser(self):
        return delete_all_parser

    def execute(self, params, **kwargs):
        """Delete all records and folders from vault. Skips confirmation if vault is already empty."""
        try:
            DeletionValidator.validate_params(params)
        except ValueError:
            logging.error("Invalid parameters provided")
            return
        
        api.sync_down(params)
        
        if self._is_vault_empty(params):
            print("No records or folders to delete. Vault is already empty.")
            return
        
        if not self._confirm_user_wants_deletion(kwargs):
            return
        
        kwargs['force'] = True
        
        record_stats = self._process_record_deletion(params)
        folder_stats = self._process_folder_deletion(params)
        
        self._display_summary(record_stats, folder_stats)
        self._finalize_deletion(params, record_stats, folder_stats)

    def _is_vault_empty(self, params):
        """Check if vault is completely empty (no records, no folders)."""
        from ..subfolder import BaseFolderNode
        
        if len(params.record_cache) > 0:
            return False
        
        for folder_uid, folder in params.folder_cache.items():
            if folder.type != BaseFolderNode.RootFolderType:
                return False
        
        return True

    def _confirm_user_wants_deletion(self, kwargs):
        """Show warning and get user confirmation."""
        from ..display import bcolors
        
        # Check if user already passed --force flag
        force_flag_passed = kwargs.get('force', False)
        
        if force_flag_passed:
            # Force flag was passed via command line, skip confirmation
            logging.info("Force flag detected, proceeding without confirmation...")
            print(f"{bcolors.WARNING}Force mode: Deleting all records and folders without confirmation{bcolors.ENDC}")
            return True
        
        # Show confirmation prompt
        confirmation_msg = (
            f"{bcolors.FAIL}{bcolors.BOLD}WARNING: This will permanently delete ALL records and ALL folders from your vault!{bcolors.ENDC}\n"
            f"{bcolors.WARNING}This action cannot be undone.{bcolors.ENDC}\n"
            f"Are you sure you want to proceed?"
        )
        
        uc = user_choice(confirmation_msg, 'yn', default='n')
        if uc.lower() != 'y':
            logging.info("Operation cancelled by user")
            return False
        
        return True

    def _process_record_deletion(self, params):
        """Collect and delete all records, avoiding shared folder records."""
        records_with_folders, skipped_stats = self._collect_records_with_folders_safe(params)
        if not records_with_folders:
            logging.info('No records found to delete')
            return DeletionStats()
        
        if skipped_stats['shared_folders'] > 0 or skipped_stats['shared_records'] > 0:
            print(f"\nSHARED FOLDER CONTENT SKIPPED:")
            print(f"   • {skipped_stats['shared_folders']} shared folders avoided")
            print(f"   • {skipped_stats['shared_records']} records in shared folders avoided")
            print(f"\nFor shared folders with many records, use this workflow:")
            print(f"   1. Run 'transform-folder <shared_folder_uid>' to convert shared folder to user folder (fast)")
            print(f"   2. Then run delete-all to clean remaining user vault content\n")
        
        logging.info('Preparing to delete %s records from user folders', len(records_with_folders))
        return self._delete_objects_in_batches(params, records_with_folders, 'records')

    def _collect_records_with_folders_safe(self, params):
        """Collect records from user folders only, avoiding shared folders."""
        from ..subfolder import BaseFolderNode
        
        safe_records = []
        skipped_stats = {
            'shared_folders': 0,
            'shared_records': 0
        }
        
        shared_folder_uids = set()
        shared_record_uids = set()
        
        for folder_uid, folder in params.folder_cache.items():
            if folder.type in (BaseFolderNode.SharedFolderType, BaseFolderNode.SharedFolderFolderType):
                shared_folder_uids.add(folder_uid)
                skipped_stats['shared_folders'] += 1
                
                folder_records = params.subfolder_record_cache.get(folder_uid, set())
                shared_record_uids.update(folder_records)
        
        skipped_stats['shared_records'] = len(shared_record_uids)
        
        for record_uid in params.record_cache:
            if record_uid in shared_record_uids:
                continue
                
            record_folder = None
            for folder_uid in params.subfolder_record_cache:
                if record_uid in params.subfolder_record_cache.get(folder_uid, set()):
                    folder = params.folder_cache.get(folder_uid)
                    if folder and folder.type == BaseFolderNode.UserFolderType:
                        record_folder = folder
                        break
            
            if record_folder is None:
                root_records = params.subfolder_record_cache.get('', set())
                if record_uid in root_records:
                    record_folder = params.root_folder
            
            if record_folder is not None:
                safe_records.append((record_folder, record_uid))
        
        return safe_records, skipped_stats

    def _collect_records_with_folders(self, params):
        """Collect all records with their folder contexts."""
        from ..subfolder import find_all_folders
        
        records_with_folders = []
        
        if len(params.record_cache) == 0:
            return records_with_folders
        
        for record_uid in params.record_cache.keys():
            try:
                DeletionValidator.validate_record_uid(record_uid)
                
                # Find all folders containing this record
                folders = list(find_all_folders(params, record_uid))
                if folders:
                    folder = folders[0]  # Use first folder for API context
                else:
                    folder = params.root_folder
                
                DeletionValidator.validate_folder(folder)
                records_with_folders.append((folder, record_uid))
                
            except ValueError:
                logging.warning("Skipping record %s: invalid record UID", record_uid)
                continue
        
        return records_with_folders

    def _process_folder_deletion(self, params):
        """Delete all empty user folders, avoiding shared folders."""
        return self._delete_empty_folders(params)

    def _delete_objects_in_batches(self, params, objects_with_context, object_type_name):
        """Generic batch deletion handler for records."""
        stats = DeletionStats()
        
        while objects_with_context:
            current_batch = objects_with_context[:KEEPER_API_BATCH_LIMIT]
            objects_with_context = objects_with_context[KEEPER_API_BATCH_LIMIT:]
            
            batch_stats = self._delete_batch(params, current_batch, object_type_name)
            stats.add(batch_stats)
        
        return stats

    def _delete_batch(self, params, batch, object_type_name):
        """Delete a single batch of objects."""
        stats = DeletionStats()
        
        # Build pre_delete request
        rq = self._build_pre_delete_request(batch)
        
        if not rq['objects']:
            logging.info(f"No valid {object_type_name} in this batch to delete")
            return stats
        
        try:
            # Execute pre_delete
            rs = api.communicate(params, rq)
            DeletionValidator.validate_api_response(rs, ['pre_delete_response'])
            
            if rs['result'] == 'success':
                batch_stats = self._execute_deletion_batch(params, rs, len(batch))
                stats.add(batch_stats)
            else:
                stats.failed += len(batch)
                logging.warning(f"Pre-delete failed for batch of {len(batch)} {object_type_name}: {rs.get('message', 'Unknown error')}")
                
        except Exception:
            stats.failed += len(batch)
            logging.error(f"Error processing batch of {len(batch)} {object_type_name}")
        
        return stats

    def _build_pre_delete_request(self, batch):
        """Build pre_delete request from batch of objects."""
        rq = {
            'command': 'pre_delete',
            'objects': []
        }
        
        for folder, record_uid in batch:
            try:
                del_obj = FolderDeletionHelper.build_record_delete_object(folder, record_uid)
                rq['objects'].append(del_obj)
            except Exception:
                logging.warning(f"Skipping object {record_uid}: invalid object")
                continue
        
        return rq

    def _execute_deletion_batch(self, params, pre_delete_response, batch_size):
        """Execute the actual deletion after pre_delete."""
        stats = DeletionStats()
        
        pdr = pre_delete_response.get('pre_delete_response')
        if not pdr:
            stats.failed += batch_size
            logging.error("Missing pre_delete_response in API response")
            return stats
        
        # Show what would be deleted
        would_delete = pdr.get('would_delete', {})
        summary = would_delete.get('deletion_summary', [])
        for x in summary:
            print(x)
        
        # Validate pre_delete_token
        pre_delete_token = pdr.get('pre_delete_token')
        if not pre_delete_token:
            stats.failed += batch_size
            logging.error("Missing pre_delete_token in API response")
            return stats
        
        # Execute actual deletion
        delete_rq = {
            'command': 'delete',
            'pre_delete_token': pre_delete_token
        }
        
        delete_rs = api.communicate(params, delete_rq)
        
        try:
            DeletionValidator.validate_api_response(delete_rs)
            if delete_rs['result'] == 'success':
                stats.deleted += batch_size
                stats.vault_changed = True
                logging.info(f"Batch of {batch_size} objects deleted successfully")
            else:
                stats.failed += batch_size
                logging.warning(f"Failed to delete batch of {batch_size} objects: {delete_rs.get('message', 'Unknown error')}")
        except ValueError:
            stats.failed += batch_size
            logging.error("Invalid deletion response received")
        
        return stats

    def _display_summary(self, record_stats, folder_stats):
        """Display deletion summary."""
        if record_stats.deleted > 0:
            logging.info("Total records deleted: %s", record_stats.deleted)
        if record_stats.failed > 0:
            logging.warning("Total records failed to delete: %s", record_stats.failed)
        if folder_stats > 0:
            logging.info("Total folders deleted: %s", folder_stats)

    def _finalize_deletion(self, params, record_stats, folder_stats):
        """Finalize the deletion process."""
        if record_stats.vault_changed or folder_stats > 0:
            params.revision = 0
            params.sync_data = True

    def _delete_empty_folders(self, params):
        """
        Delete all empty user folders after records have been deleted.
        
        Args:
            params: KeeperParams instance
            
        Returns:
            int: Number of folders successfully deleted
            
        Note:
            Only deletes user folders that are completely empty.
            Skips shared folders entirely. Root folder is never deleted.
        """
        from ..subfolder import BaseFolderNode
        
        # Security check: Ensure params are valid
        if not params or not hasattr(params, 'folder_cache'):
            logging.error("Invalid parameters provided to _delete_empty_folders")
            return 0
        
        # Sync down to get latest folder state after record deletion
        api.sync_down(params)
        
        empty_user_folders = []
        skipped_shared_folders = 0
        
        for folder_uid, folder in params.folder_cache.items():
            # Security check: Skip if folder or folder_uid is invalid
            if not folder_uid or not folder or not hasattr(folder, 'type'):
                logging.warning("Skipping invalid folder entry")
                continue
            
            if folder.type == BaseFolderNode.RootFolderType:
                continue
            
            if folder.type in (BaseFolderNode.SharedFolderType, BaseFolderNode.SharedFolderFolderType):
                skipped_shared_folders += 1
                continue
            
            if folder.type == BaseFolderNode.UserFolderType:
                records_in_folder = params.subfolder_record_cache.get(folder_uid, set())
                if len(records_in_folder) == 0:
                    if not folder.subfolders or len(folder.subfolders) == 0:
                        empty_user_folders.append(folder)
        
        if skipped_shared_folders > 0:
            logging.info(f"Skipped {skipped_shared_folders} shared folders (use transform-folder workflow instead)")
        
        if not empty_user_folders:
            logging.info("No empty user folders found to delete")
            return 0
        
        logging.info('Found %s empty user folders to delete', len(empty_user_folders))
        
        # Sort folders by depth (deepest first) to avoid parent-child dependency issues
        # Folders with longer paths are deeper in the hierarchy
        from ..subfolder import get_folder_path
        empty_user_folders.sort(key=lambda f: len(get_folder_path(params, f.uid).split('/')), reverse=True)
        
        total_folders_deleted = 0
        total_folders_failed = 0
        
        folders_to_delete = empty_user_folders[:]
        while len(folders_to_delete) > 0:
            # Prepare pre_delete request for folders
            rq = {
                'command': 'pre_delete',
                'objects': []
            }
            
            # Process chunk of folders
            chunk = folders_to_delete[:KEEPER_API_FOLDER_BATCH_LIMIT]
            folders_to_delete = folders_to_delete[KEEPER_API_FOLDER_BATCH_LIMIT:]
            
            for folder in chunk:
                # Security check: Validate folder has required attributes
                if not hasattr(folder, 'uid') or not hasattr(folder, 'type'):
                    logging.warning("Skipping folder without required attributes")
                    continue
                
                # Security check: Validate folder type is deletable (not root)
                if folder.type == BaseFolderNode.RootFolderType:
                    logging.warning("Skipping root folder - cannot be deleted")
                    continue
                
                del_obj = FolderDeletionHelper.build_folder_delete_object(folder, params)
                
                rq['objects'].append(del_obj)
            
            # Skip empty batches (all folders were filtered out by security checks)
            if not rq['objects']:
                logging.info("No valid folders in this batch to delete")
                continue
            
            # Send pre_delete request for folders
            try:
                rs = api.communicate(params, rq)
                # Security check: Validate API response
                if not isinstance(rs, dict) or 'result' not in rs:
                    logging.error("Invalid API response received")
                    total_folders_failed += len(chunk)
                    continue
                
                if rs['result'] == 'success':
                    pdr = rs.get('pre_delete_response')
                    if not pdr:
                        logging.error("Missing pre_delete_response in API response")
                        total_folders_failed += len(chunk)
                        continue
                    
                    # Show what would be deleted
                    would_delete = pdr.get('would_delete', {})
                    summary = would_delete.get('deletion_summary', [])
                    for x in summary:
                        print(x)
                    
                    # Execute deletion automatically (force is always True after initial confirmation in execute())
                    # Security check: Validate pre_delete_token exists
                    pre_delete_token = pdr.get('pre_delete_token')
                    if not pre_delete_token:
                        logging.error("Missing pre_delete_token in API response")
                        total_folders_failed += len(chunk)
                        continue
                    
                    # Execute actual folder deletion
                    delete_rq = {
                        'command': 'delete',
                        'pre_delete_token': pre_delete_token
                    }
                    delete_rs = api.communicate(params, delete_rq)
                    # Security check: Validate deletion response
                    if not isinstance(delete_rs, dict) or 'result' not in delete_rs:
                        logging.error("Invalid deletion response received")
                        total_folders_failed += len(chunk)
                    elif delete_rs['result'] == 'success':
                        total_folders_deleted += len(chunk)
                        logging.info("Batch of %s folders deleted successfully", len(chunk))
                    else:
                        total_folders_failed += len(chunk)
                        logging.warning("Failed to delete batch of %s folders: %s", 
                                      len(chunk), delete_rs.get('message', 'Unknown error'))
                else:
                    total_folders_failed += len(chunk)
                    logging.warning("Pre-delete failed for batch of %s folders: %s", 
                                  len(chunk), rs.get('message', 'Unknown error'))
            except Exception:
                total_folders_failed += len(chunk)
                logging.error("Error processing batch of %s folders", len(chunk))
        
        if total_folders_failed > 0:
            logging.warning("Total folders failed to delete: %s", total_folders_failed)
        
        return total_folders_deleted


class WhoamiCommand(Command):
    def get_parser(self):
        return whoami_parser

    def execute(self, params, **kwargs):
        json_output = kwargs.get('json_output', False)
        verbose = kwargs.get('verbose', False)
        
        if json_output:
            # Collect data for JSON output
            data = {}
            
            if params.session_token:
                data['logged_in'] = True
                hostname = get_hostname(params.rest_context.server_base)
                data['user'] = params.user
                data['server'] = hostname
                data['data_center'] = get_data_center(hostname)
                
                environment = get_environment(hostname)
                if environment:
                    data['environment'] = environment
                
                if params.license:
                    account_type = params.license['account_type'] if 'account_type' in params.license else None
                    if account_type == 2:
                        data['admin'] = params.enterprise is not None
                    
                    account_type_name = 'Enterprise' if account_type == 2 \
                        else 'Family Plan' if account_type == 1 \
                        else params.license['product_type_name']
                    data['account_type'] = account_type_name
                    data['renewal_date'] = params.license['expiration_date']
                    
                    if 'bytes_total' in params.license:
                        storage_bytes = int(params.license['bytes_total'])
                        storage_gb = storage_bytes >> 30
                        storage_bytes_used = params.license['bytes_used'] if 'bytes_used' in params.license else 0
                        data['storage_capacity'] = f'{storage_gb}GB'
                        storage_usage = (int(storage_bytes_used) * 100 // storage_bytes) if storage_bytes != 0 else 0
                        data['storage_usage'] = f'{storage_usage}%'
                        data['storage_renewal_date'] = params.license['storage_expiration_date']
                    
                    data['breachwatch'] = params.license.get('breach_watch_enabled', False)
                    if params.enterprise:
                        data['reporting_and_alerts'] = params.license.get('audit_and_reporting_enabled', False)

                if verbose:
                    data['records_count'] = len(params.record_cache)
                    sf_count = len(params.shared_folder_cache)
                    if sf_count > 0:
                        data['shared_folders_count'] = sf_count
                    team_count = len(params.team_cache)
                    if team_count > 0:
                        data['teams_count'] = team_count

                if params.enterprise:
                    enterprise_licenses = []
                    for x in params.enterprise.get('licenses', []):
                        license_info = {}
                        product_type_id = x.get('product_type_id', 0)
                        tier = x.get('tier', 0)
                        if product_type_id in (3, 5):
                            plan = 'Enterprise' if tier == 1 else 'Business'
                        elif product_type_id in (9, 10):
                            distributor = x.get('distributor', False)
                            plan = 'Distributor' if distributor else 'Managed MSP'
                        elif product_type_id in (11, 12):
                            plan = 'Keeper MSP'
                        elif product_type_id == 8:
                            plan = 'MC ' + 'Enterprise' if tier == 1 else 'Business'
                        else:
                            plan = 'Unknown'
                        if product_type_id in (5, 10, 12):
                            plan += ' Trial'
                        license_info['base_plan'] = plan
                        
                        paid = x.get('paid') is True
                        if paid:
                            exp = x.get('expiration')
                            if exp > 0:
                                dt = datetime.datetime.fromtimestamp(exp // 1000) + datetime.timedelta(days=1)
                                n = datetime.datetime.now()
                                td = (dt - n).days
                                expires = str(dt.date())
                                if td > 0:
                                    expires += f' (in {td} days)'
                                else:
                                    expires += ' (expired)'
                                license_info['license_expires'] = expires
                        
                        license_info['user_licenses'] = {
                            'plan': x.get("number_of_seats", ""),
                            'active': x.get("seats_allocated", ""),
                            'invited': x.get("seats_pending", "")
                        }
                        
                        file_plan = x.get('file_plan')
                        file_plan_lookup = {x[0]: x[2] for x in constants.ENTERPRISE_FILE_PLANS}
                        license_info['secure_file_storage'] = file_plan_lookup.get(file_plan, '')
                        
                        addons = []
                        addon_lookup = {a[0]: a[1] for a in constants.MSP_ADDONS}
                        for ao in x.get('add_ons'):
                            if isinstance(ao, dict):
                                enabled = ao.get('enabled') is True
                                if enabled:
                                    name = ao.get('name')
                                    addon_name = addon_lookup.get(name) or name
                                    if name == 'secrets_manager':
                                        api_count = ao.get('api_call_count')
                                        if isinstance(api_count, int) and api_count > 0:
                                            addon_name += f' ({api_count:,} API calls)'
                                    elif name == 'connection_manager':
                                        seats = ao.get('seats')
                                        if isinstance(seats, int) and seats > 0:
                                            addon_name += f' ({seats} licenses)'
                                    addons.append(addon_name)
                        if addons:
                            license_info['add_ons'] = addons
                        
                        enterprise_licenses.append(license_info)
                    
                    if enterprise_licenses:
                        data['enterprise_licenses'] = enterprise_licenses
            else:
                data['logged_in'] = False
                data['message'] = 'Not logged in'
            
            # Output JSON
            import json
            print(json.dumps(data, indent=2))
        else:
            # Original formatted output
            if params.session_token:
                hostname = get_hostname(params.rest_context.server_base)
                print('{0:>20s}: {1:<20s}'.format('User', params.user))
                print('{0:>20s}: {1:<20s}'.format('Server', hostname))
                print('{0:>20s}: {1:<20s}'.format('Data Center', get_data_center(hostname)))
                environment = get_environment(hostname)
                if environment:
                    print('{0:>20s}: {1:<20s}'.format('Environment', get_environment(hostname)))
                if params.license:
                    account_type = params.license['account_type'] if 'account_type' in params.license else None
                    if account_type == 2:
                        display_admin = 'No' if params.enterprise is None else 'Yes'
                        print('{0:>20s}: {1:<20s}'.format('Admin', display_admin))

                    print('')
                    account_type_name = 'Enterprise' if account_type == 2 \
                        else 'Family Plan' if account_type == 1 \
                        else params.license['product_type_name']
                    print('{0:>20s}: {1:<20s}'.format('Account Type', account_type_name))
                    print('{0:>20s}: {1:<20s}'.format('Renewal Date', params.license['expiration_date']))
                    if 'bytes_total' in params.license:
                        storage_bytes = int(params.license['bytes_total'])  # note: int64 in protobuf in python produces string as opposed to an int or long.
                        storage_gb = storage_bytes >> 30
                        storage_bytes_used = params.license['bytes_used'] if 'bytes_used' in params.license else 0
                        print('{0:>20s}: {1:<20s}'.format('Storage Capacity', f'{storage_gb}GB'))
                        storage_usage = (int(storage_bytes_used) * 100 // storage_bytes) if storage_bytes != 0 else 0     # note: int64 in protobuf in python produces string  as opposed to an int or long.
                        print('{0:>20s}: {1:<20s}'.format('Usage', f'{storage_usage}%'))
                        print('{0:>20s}: {1:<20s}'.format('Storage Renewal Date', params.license['storage_expiration_date']))
                    print('{0:>20s}: {1:<20s}'.format('BreachWatch', 'Yes' if params.license.get('breach_watch_enabled') else 'No'))
                    if params.enterprise:
                        print('{0:>20s}: {1:<20s}'.format('Reporting & Alerts', 'Yes' if params.license.get('audit_and_reporting_enabled') else 'No'))

                if verbose:
                    print('')
                    print('{0:>20s}: {1}'.format('Records', len(params.record_cache)))
                    sf_count = len(params.shared_folder_cache)
                    if sf_count > 0:
                        print('{0:>20s}: {1}'.format('Shared Folders', sf_count))
                    team_count = len(params.team_cache)
                    if team_count > 0:
                        print('{0:>20s}: {1}'.format('Teams', team_count))

                if params.enterprise:
                    print('')
                    print('{0:>20s}:'.format('Enterprise License'))
                    for x in params.enterprise.get('licenses', []):
                        product_type_id = x.get('product_type_id', 0)
                        tier = x.get('tier', 0)
                        if product_type_id in (3, 5):
                            plan = 'Enterprise' if tier == 1 else 'Business'
                        elif product_type_id in (9, 10):
                            distributor = x.get('distributor', False)
                            plan = 'Distributor' if distributor else 'Managed MSP'
                        elif product_type_id in (11, 12):
                            plan = 'Keeper MSP'
                        elif product_type_id == 8:
                            plan = 'MC ' + 'Enterprise' if tier == 1 else 'Business'
                        else:
                            plan = 'Unknown'
                        if product_type_id in (5, 10, 12):
                            plan += ' Trial'
                        print('{0:>20s}: {1}'.format('Base Plan', plan))
                        paid = x.get('paid') is True
                        if paid:
                            exp = x.get('expiration')
                            if exp > 0:
                                dt = datetime.datetime.fromtimestamp(exp // 1000) + datetime.timedelta(days=1)
                                n = datetime.datetime.now()
                                td = (dt - n).days
                                expires = str(dt.date())
                                if td > 0:
                                    expires += f' (in {td} days)'
                                else:
                                    expires += ' (expired)'
                                print('{0:>20s}: {1}'.format('Expires', expires))
                        print('{0:>20s}: {1}'.format('User Licenses', f'Plan: {x.get("number_of_seats", "")}    Active: {x.get("seats_allocated", "")}    Invited: {x.get("seats_pending", "")}'))
                        file_plan = x.get('file_plan')
                        file_plan_lookup = {x[0]: x[2] for x in constants.ENTERPRISE_FILE_PLANS}
                        print('{0:>20s}: {1}'.format('Secure File Storage', file_plan_lookup.get(file_plan, '')))
                        addons = []
                        addon_lookup = {a[0]: a[1] for a in constants.MSP_ADDONS}
                        for ao in x.get('add_ons'):
                            if isinstance(ao, dict):
                                enabled = ao.get('enabled') is True
                                if enabled:
                                    name = ao.get('name')
                                    addon_name = addon_lookup.get(name) or name
                                    if name == 'secrets_manager':
                                        api_count = ao.get('api_call_count')
                                        if isinstance(api_count, int) and api_count > 0:
                                            addon_name += f' ({api_count:,} API calls)'
                                    elif name == 'connection_manager':
                                        seats = ao.get('seats')
                                        if isinstance(seats, int) and seats > 0:
                                            addon_name += f' ({seats} licenses)'
                                    addons.append(addon_name)
                        for i, addon in enumerate(addons):
                            print('{0:>20s}: {1}'.format('Secure Add Ons' if i == 0 else '', addon))
            else:
                print('{0:>20s}:'.format('Not logged in'))
    

class VersionCommand(Command):
    def get_parser(self):
        return version_parser

    def is_authorised(self):
        return False

    def execute(self, params, **kwargs):
        version_details = is_up_to_date_version(params)
        is_verbose = kwargs.get('verbose', False)
        show_packages = kwargs.get('packages', False)

        this_app_version = __version__

        if version_details.get('is_up_to_date') is None:
            this_app_version = f'{this_app_version} (Current version)'

        if not is_verbose:
            print('{0}: {1}'.format('Commander Version', this_app_version))
        else:
            print('{0:>20s}: {1}'.format('Commander Version', this_app_version))
            print("{0:>20s}: {1}".format('API Client Version', rest_api.CLIENT_VERSION))
            print('{0:>20s}: {1}'.format('Python Version', sys.version.replace("\n", "")))
            print('{0:>20s}: {1}'.format('Operating System', loginv3.CommonHelperMethods.get_os() + '(' + platform.release() + ')'))
            print('{0:>20s}: {1}'.format('Working directory', os.getcwd()))
            print('{0:>20s}: {1}'.format('Package directory', os.path.dirname(api.__file__)))
            print('{0:>20s}: {1}'.format('Config. File', params.config_filename))
            print('{0:>20s}: {1}'.format('Executable', sys.executable))

        if logging.getLogger().isEnabledFor(logging.DEBUG) or show_packages:
            ver = sys.version_info
            if ver.major >= 3 and ver.minor >= 8:
                import importlib.metadata
                dist = importlib.metadata.packages_distributions()
                packages = {}
                for pack in dist.values():
                    if isinstance(pack, list) and len(pack) > 0:
                        name = pack[0]
                        if name in packages:
                            continue
                        try:
                            version = importlib.metadata.version(name)
                            packages[name] = version
                        except Exception as e:
                            logging.debug('Get package %s version error: %s', name, e)
                installed_packages_list = [f'{x[0]}=={x[1]}' for x in packages.items()]
                installed_packages_list.sort(key=lambda x: x.lower())
                print('{0:>20s}: {1}'.format('Packages', installed_packages_list))

        if version_details.get('is_up_to_date') is None:
            logging.debug("It appears that Commander is up to date")
        elif not version_details.get('is_up_to_date'):

            latest_version = version_details.get('current_github_version')

            print((bcolors.WARNING +
                   'Latest Commander Version: %s\n'
                   'You can download the current version at: %s \n' + bcolors.ENDC)
                  % (latest_version, version_details.get('new_version_download_url')))
        if is_binary_app():
            print("Installation path: {0} ".format(sys._MEIPASS))


class KeepAliveCommand(Command):
    """Just issue a keepalive to keep the interactive session from timing out."""
    def get_parser(self):
        """Return the argparse parser.  This one has no options, but we want a help message anyway."""
        return keepalive_parser

    def execute(self, params, **kwargs):  # type: (KeeperParams, **any) -> any
        """Just send the keepalive."""
        api.send_keepalive(params)

class ProxyCommand(Command):
    def get_parser(self):  # type: () -> Optional[argparse.ArgumentParser]
        return proxy_parser

    def is_authorised(self):
        return False

    def execute(self, params, **kwargs):  # type: (KeeperParams, any) -> any
        action = kwargs.get('action')
        if action == 'add':
            proxy_server = kwargs.get('address')  # type: str
            if proxy_server:
                is_valid = False
                for prefix in {'socks5', 'http', 'https'}:
                    if proxy_server.startswith(prefix):
                        is_valid = True
                        break
                if not is_valid:
                    logging.warning('Proxy server "%s" does not appear to be a valid proxy URL', proxy_server)
                    proxy_server = ''
            else:
                logging.warning('"add" action requires "proxy" parameter.')

            if proxy_server:
                params.proxy = proxy_server
            else:
                return
        elif action == 'remove':
            params.proxy = None

        if params.proxy:
            logging.info('Proxy server: %s', params.proxy)
        else:
            logging.info('Proxy is not configured.')


class LoginCommand(Command):
    def get_parser(self):
        return login_parser

    def is_authorised(self):
        return False

    def execute(self, params, **kwargs):
        if msp.current_mc_id:
            msp.current_mc_id = None
            msp.mc_params_dict.clear()

<<<<<<< HEAD
        params.clear_session()

=======
>>>>>>> d238d6b7
        user = kwargs.get('email') or ''
        password = kwargs.get('password') or ''

        try:
            if not user:
                user = input('... {0:>16}: '.format('User(Email)')).strip()
            if not user:
                return
        except KeyboardInterrupt as e:
            logging.info('Canceled')
            return

        params.user = user.lower()
        if not password and isinstance(params.config, dict):
            if 'user' in params.config and 'password' in params.config:
                if params.config['user'] == params.user:
                    password = params.config['password']

        params.password = password
        new_login = kwargs.get('new_login') is True
        try:
            api.login(params, new_login=True)
        except Exception as exc:
            logging.warning(str(exc))

        if params.session_token:
            params.enterprise = None
            params._pedm_plugin = None
            SyncDownCommand().execute(params, force=True)
            if params.is_enterprise_admin:
                api.query_enterprise(params, True)
            try:
                if params.breach_watch:
                    BreachWatchScanCommand().execute(params, suppress_no_op=True)
                if params.enterprise_ec_key:
                    SyncSecurityDataCommand().execute(params, record='@all', suppress_no_op=True)
            except Exception as e:
                logging.warning(f'A problem was encountered while updating BreachWatch/security data: {e}')
                logging.debug(e, exc_info=True)


class CheckEnforcementsCommand(Command):
    def get_parser(self):
        return check_enforcements_parser

    def is_authorised(self):
        return False

    def execute(self, params, **kwargs):
        if params.enforcements:
            if 'enterprise_invited' in params.enforcements:
                print('You\'ve been invited to join {0}.'.format(params.enforcements['enterprise_invited']))
                action = user_choice('A(ccept)/D(ecline)/I(gnore)?: ', 'adi')
                action = action.lower()
                if action == 'a':
                    action = 'accept'
                elif action == 'd':
                    action = 'decline'
                if action in ['accept', 'decline']:
                    e_rq = {
                        'command': '{0}_enterprise_invite'.format(action)
                    }
                    if action == 'accept':
                        verification_code = input('Please enter the verification code sent via email: ')
                        if verification_code:
                            e_rq['verification_code'] = verification_code
                        else:
                            e_rq = None
                    if e_rq:
                        try:
                            api.communicate(params, e_rq)
                            logging.info('%s enterprise invite', 'Accepted' if action == 'accept' else 'Declined')
                            #TODO reload enterprise settings
                        except Exception as e:
                            logging.error('Enterprise %s failure: %s', action, e)

        share_account_by = params.get_share_account_timestamp()
        if share_account_by is not None:
            account_transfer_command = AcceptTransferCommand()
            account_transfer_command.execute(params, **kwargs)


class AcceptTransferCommand(Command):
    def get_parser(self):
        return check_enforcements_parser

    def is_authorised(self):
        return False

    def execute(self, params, **kwargs):
        share_account_by = params.get_share_account_timestamp()
        if share_account_by is not None:
            if api.accept_account_transfer_consent(params):
                if 'must_perform_account_share_by' in params.settings:
                    del params.settings['must_perform_account_share_by']
                if 'share_account_to' in params.settings:
                    del params.settings['share_account_to']
                logging.info('Account transfer accepted.')
            else:
                logging.info('Account transfer canceled.')
        else:
            logging.info('There is no account transfer to accept.')


class LogoutCommand(Command):
    def get_parser(self):
        return logout_parser

    def is_authorised(self):
        return False

    def execute(self, params, **kwargs):
        if msp.current_mc_id:
            msp.current_mc_id = None
            msp.mc_params_dict.clear()

        if params.session_token:
            try:
                api.communicate_rest(params, None, 'vault/logout_v3')
            except:
                pass

        # Clean up Rust WebRTC tube registry if it exists
        try:
            from .tunnel.port_forward.tunnel_helpers import cleanup_tube_registry
            cleanup_tube_registry(params)
        except Exception as e:
            logging.debug('Tube registry cleanup error: %s', e)

        if params.sso_login_info and 'idp_session_id' in params.sso_login_info:
            sso_url = params.sso_login_info.get('sso_url') or ''
            sp_url_builder = urllib.parse.urlparse(sso_url)
            sp_url_query = urllib.parse.parse_qsl(sp_url_builder.query)
            session_id = params.sso_login_info.get('idp_session_id') or ''
            if params.sso_login_info.get('is_cloud'):
                sso_rq = ssocloud_pb2.SsoCloudRequest()
                sso_rq.clientVersion = rest_api.CLIENT_VERSION
                sso_rq.embedded = True
                sso_rq.username = params.user.lower()
                sso_rq.idpSessionId = session_id
                transmission_key = utils.generate_aes_key()
                rq_payload = APIRequest_pb2.ApiRequestPayload()
                rq_payload.apiVersion = 3
                rq_payload.payload = sso_rq.SerializeToString()
                api_rq = APIRequest_pb2.ApiRequest()
                api_rq.locale = params.rest_context.locale or 'en_US'

                server_public_key = rest_api.SERVER_PUBLIC_KEYS[params.rest_context.server_key_id]
                if isinstance(server_public_key, rsa.RSAPublicKey):
                    api_rq.encryptedTransmissionKey = crypto.encrypt_rsa(transmission_key, server_public_key)
                elif isinstance(server_public_key, ec.EllipticCurvePublicKey):
                    api_rq.encryptedTransmissionKey = crypto.encrypt_ec(transmission_key, server_public_key)
                else:
                    raise ValueError('Invalid server public key')
                api_rq.publicKeyId = params.rest_context.server_key_id
                api_rq.encryptedPayload = crypto.encrypt_aes_v2(rq_payload.SerializeToString(), transmission_key)
                sp_url_query.append(('payload', utils.base64_url_encode(api_rq.SerializeToString())))
            else:
                sp_url_query.append(('embedded', ''))
                sp_url_query.append(('token', ''))
                sp_url_query.append(('user', params.user.lower()))
                if session_id:
                    sp_url_query.append(('session_id', session_id))

            sp_url_builder = sp_url_builder._replace(path=sp_url_builder.path.replace('/login', '/logout'), query=urllib.parse.urlencode(sp_url_query, doseq=True))
            sp_url = urllib.parse.urlunparse(sp_url_builder)
            logging.info('SSO Logout URL\n%s', sp_url)

        params.clear_session()


class EchoCommand(Command):
    def get_parser(self):
        return echo_parser

    def execute(self, params, **kwargs):
        argument = kwargs.get('argument')
        if argument:
            print(argument)
        else:
            envs = {LAST_RECORD_UID, LAST_FOLDER_UID, LAST_SHARED_FOLDER_UID}
            for name in params.environment_variables:
                envs.add(name)
            names = [x for x in envs]
            names.sort()
            for name in names:
                if name in params.environment_variables:
                    print('${{{0}}} = "{1}"'.format(name, params.environment_variables[name] ))
                else:
                    print('${{{0}}} ='.format(name))


class SetCommand(Command):
    def get_parser(self):
        return set_parser

    def execute(self, params, **kwargs):
        name = kwargs['name']
        value = kwargs.get('value')
        if value:
            params.environment_variables[name] = value
        else:
            if name in params.environment_variables:
                del params.environment_variables[name]


class HelpCommand(Command):
    def get_parser(self):
        return help_parser

    def execute(self, params, **kwargs):
        help_commands = kwargs.get('command')
        show_legacy = kwargs.get('legacy', False)
        if not help_commands:
            from ..cli import display_command_help
            display_command_help(params.enterprise_ec_key, show_legacy=show_legacy)
            return

        if isinstance(help_commands, list) and len(help_commands) > 0:
            cmd = help_commands[0]
            help_commands = help_commands[1:]
            if cmd in aliases:
                ali = aliases[cmd]
                if type(ali) == tuple:
                    cmd = ali[0]
                else:
                    cmd = ali

            if cmd in commands:
                command = commands[cmd]
            elif cmd in enterprise_commands:
                command = enterprise_commands[cmd]
            elif cmd in msp_commands:
                command = msp_commands[cmd]
            else:
                command = None

            if isinstance(command, Command):
                parser = command.get_parser()
                if parser:
                    parser.print_help()
            elif isinstance(command, GroupCommand):
                if len(help_commands) == 0:
                    command.print_help(command=cmd)
                else:
                    while len(help_commands) > 0:
                        cmd = help_commands[0]
                        help_commands = help_commands[1:]
                        if cmd in command.subcommands:
                            subcommand = command.subcommands[cmd]
                            if isinstance(subcommand, Command):
                                parser = subcommand.get_parser()
                                if parser:
                                    parser.print_help()
                                break
                            elif isinstance(subcommand, GroupCommand):
                                command = subcommand
                    command.print_help(command=cmd)

    def is_authorised(self):
        return False


class DeleteCorruptedCommand(Command):
    def execute(self, params, **kwargs):
        bad_records = set()
        for record_uid in params.record_cache:
            record = params.record_cache[record_uid]
            if not record.get('data_unencrypted'):
                if record_uid in params.record_owner_cache:
                    own = params.record_owner_cache[record_uid]
                    if own.owner is True:
                        bad_records.add(record_uid)
        if len(bad_records) > 0:
            uc = user_choice('Do you want to delete {0} corrupted records?'.format(len(bad_records)), 'yn', default='n')
            if uc.lower() == 'y':
                request = {
                    'command': 'record_update',
                    'delete_records': list(bad_records)
                }
                logging.info('Deleting %s records from Keeper', len(params.record_cache))
                response_json = api.communicate(params, request)
                success = [info for info in response_json['delete_records'] if info['status'] == 'success']
                if len(success) > 0:
                    logging.info("%s records deleted successfully", len(success))
                failures = [info for info in response_json['delete_records'] if info['status'] != 'success']
                if len(failures) > 0:
                    logging.warning("%s records failed to delete", len(failures))
        else:
            logging.info('No corrupted records are found.')


class GenerateCommand(Command):
    def get_parser(self):
        return generate_parser

    def execute(self, params, number=None, no_breachwatch=None,
                length=None, symbols=None, digits=None, uppercase=None, lowercase=None, rules=None,
                output_format=None, output_file=None, json_indent=None, quiet=False, password_list=False,
                clipboard=False, return_result=False, **kwargs):
        """
        Executes "generate" command

        Parameters
        ----------
        params : KeeperParams
            Connected KeeperParams instance
        number : int
            Number of passwords. Default: 1
        length : int
            Length of password. Default: 20
        symbols : int
            Minimum number of symbols in password if positive exact if 0 or negative. Default: None
        digits : int
            Minimum number of digits in password if positive exact if 0 or negative. Default: None
        uppercase : int
            Minimum number of uppercase letters in password if positive exact if 0 or negative. Default: None
        lowercase : int
            Minimum number of lowercase letters in password if positive exact if 0 or negative. Default: None
        rules : str
            Use comma separated complexity integers (uppercase, lowercase, numbers, symbols)
        no_breachwatch : bool
            Skip BreachWatch detection if BreachWatch is enabled for this account
        output_format : str
            Output format for displaying password, strength, and BreachWatch if available. 'table' or 'json'
        output_file : str
            File name to store result. stdout is omitted
        json_indent : int
            JSON format indent (0 for compact, >0 for pretty print). Default: 2
        quiet : bool
            Only print password list
        password_list: bool
            Also print password list apart from formatted table or json
        clipboard: bool
            Copy to clipboard
        return_result : bool
            If True return tuple of password dict and formatted output string
        """

        if kwargs.get('crypto') is True:
            kpg = CryptoPassphraseGenerator()
        if kwargs.get('recoveryphrase') is True:
            kpg = DicewarePasswordGenerator(24, word_list_file='bip-39.english.txt', delimiter=' ')
        elif isinstance(kwargs.get('dice_rolls'), int):
            dice_rolls = kwargs.get('dice_rolls')
            delimiter = kwargs.get('delimiter') or ' '
            kpg = DicewarePasswordGenerator(dice_rolls, word_list_file=kwargs.get('word_list'), delimiter=delimiter)
        else:
            if rules and all(i is None for i in (symbols, digits, uppercase, lowercase)):
                kpg = KeeperPasswordGenerator.create_from_rules(rules, length)
                if kpg is None:
                    logging.warning('Using default password complexity rules')
                    kpg = KeeperPasswordGenerator(length=length)
            else:
                if rules:
                    logging.warning(
                        'Ignoring "rules" option used with "symbols", "digits", "uppercase", or "lowercase" option'
                    )
                kpg = KeeperPasswordGenerator(
                    length=length, symbols=symbols, digits=digits, caps=uppercase, lower=lowercase
                )

        get_new_password_count = number
        no_breachwatch = no_breachwatch or getattr(params, 'breach_watch', None) is None

        passwords = []    # type: List[Dict]
        breachwatch_count = 0
        while len(passwords) < get_new_password_count:
            new_passwords = [kpg.generate() for i in range(get_new_password_count - len(passwords))]
            if no_breachwatch:
                passwords = [{'password': p, 'strength': password_score(p)} for p in new_passwords]

            else:
                euids = []
                breachwatch_count += 1
                breachwatch_maxed = breachwatch_count >= BREACHWATCH_MAX
                for breach_result in params.breach_watch.scan_passwords(params, new_passwords):
                    pw = breach_result[0]
                    if breach_result[1].euid:
                        euids.append(breach_result[1].euid)
                    if breach_result[1].breachDetected:
                        if breachwatch_maxed:
                            passwords.append(
                                {'password': pw, 'strength': password_score(pw), 'breach_watch': 'Failed'}
                            )
                    else:
                        passwords.append(
                            {'password': pw, 'strength': password_score(pw), 'breach_watch': 'Passed'}
                        )
                params.breach_watch.delete_euids(params, euids)

        if quiet:
            formatted_output = ''
        elif output_format == 'table':
            breach_watch = '' if no_breachwatch else '{breach_watch:13}'
            format_template = '{count:<5}{strength:<13}' + breach_watch + '{password}'
            header = format_template.format(
                count='', strength='Strength(%)', breach_watch='BreachWatch', password='Password'
            )
            password_output = [format_template.format(count=i, **p) for i, p in enumerate(passwords, start=1)]
            formatted_output = header + '\n' + '\n'.join(password_output)
        elif output_format == 'json':
            formatted_output = json.dumps(passwords, indent=json_indent or None)
        else:
            formatted_output = ''

        if quiet or password_list:
            skip_line = '\n\n' if password_list else ''
            formatted_output += skip_line + '\n'.join(p['password'] for p in passwords)

        if clipboard:
            import pyperclip
            pyperclip.copy(formatted_output)
            logging.info('New passwords copied to clipboard')
        elif not output_file:
            print(formatted_output)

        if output_file:
            try:
                with open(output_file, 'w', encoding='utf-8') as f:
                    f.write(formatted_output)
            except Exception as e:
                logging.warning('Error writing to file {}: {}'.format(output_file, str(e)))
            else:
                logging.info('Wrote to file {}'.format(output_file))

        if return_result:
            return passwords, formatted_output


class ResetPasswordCommand(Command):
    def get_parser(self):
        return reset_password_parser

    def execute(self, params, **kwargs):
        current_password = kwargs.get('current_password')
        is_sso_user = params.settings.get('sso_user', False)
        if is_sso_user:
            allow_alternate_passwords = False
            if 'booleans' in params.enforcements:
                allow_alternate_passwords = next((x.get('value') for x in params.enforcements['booleans']
                                                  if x.get('key') == 'allow_alternate_passwords'), False)
            if not allow_alternate_passwords:
                logging.warning('You do not have the required privilege to perform this operation.')
                return

        try:
            current_salt = api.communicate_rest(params, None, 'authentication/get_salt_and_iterations',
                                                rs_type=APIRequest_pb2.Salt)
        except error.KeeperApiError as kae:
            if is_sso_user and kae.result_code == 'doesnt_exist':
                current_salt = None
            else:
                raise kae

        is_delete_alternate = kwargs.get('delete_alternate')
        if is_delete_alternate:
            if is_sso_user:
                logging.info('Deleting SSO Master Password for \"%s\"', params.user)
            else:
                logging.warning('\"%s\" in not SSO account', params.user)
                return
        else:
            if is_sso_user:
                logging.info('%s SSO Master Password for \"%s\"',
                             'Changing' if current_salt else 'Setting', params.user)
            else:
                logging.info('Changing Master Password for \"%s\"', params.user)

        if current_salt:
            auth_hash = crypto.derive_keyhash_v1(current_password, current_salt.salt, current_salt.iterations)
            rq = APIRequest_pb2.MasterPasswordReentryRequest()
            rq.pbkdf2Password = utils.base64_url_encode(auth_hash)
            rq.action = APIRequest_pb2.UNMASK
            try:
                rs = api.communicate_rest(params, rq, 'authentication/validate_master_password',
                                          rs_type=APIRequest_pb2.MasterPasswordReentryResponse, payload_version=1)
                if rs.status != APIRequest_pb2.MP_SUCCESS:
                    logging.info('Failed to change password')
            except:
                logging.warning('Current password incorrect')
                return
        else:
            current_password = ''

        if is_delete_alternate:
            if current_salt:
                uid_rq = APIRequest_pb2.UidRequest()
                uid_rq.uid.append(current_salt.uid)
                api.communicate_rest(params, uid_rq, 'authentication/delete_v2_alternate_password')
                logging.info('SSO Master Password has been deleted')
            else:
                logging.info('SSO Master password is not found')
            return

        new_password = kwargs.get('new_password')
        if not new_password:
            password1 = getpass.getpass(prompt='{0:>24}: '.format('New Password'), stream=None).strip()
            password2 = getpass.getpass(prompt='{0:>24}: '.format('Re-enter New Password'), stream=None).strip()
            print('')
            if password1 != password2:
                logging.warning('New password does not match')
                return
            if current_password and password1 == current_password:
                logging.warning('Please choose a different password')
                return
            new_password = password1

        rules_rq = enterprise_pb2.DomainPasswordRulesRequest()
        rules_rq.username = params.user
        rules_rs = api.communicate_rest(params, rules_rq, 'authentication/get_domain_password_rules',
                                        rs_type=APIRequest_pb2.NewUserMinimumParams)
        failed_rules = []
        for i in range(len(rules_rs.passwordMatchRegex)):
            rule = rules_rs.passwordMatchRegex[i]
            is_match = re.match(rule, new_password)
            if not is_match:
                failed_rules.append(rules_rs.passwordMatchDescription[i])
        if failed_rules:
            logging.warning('Password rules:\n%s', '\n'.join((f'  {x}' for x in failed_rules)))
            return

        if params.breach_watch:
            euids = []
            for result in params.breach_watch.scan_passwords(params, [new_password]):
                if result[1].euid:
                    euids.append(result[1].euid)
                logging.info('Breachwatch password scan result: %s', 'WEAK' if result[1].breachDetected else 'GOOD')
            if euids:
                params.breach_watch.delete_euids(params, euids)
        else:
            score = utils.password_score(new_password)
            logging.info('Password strength: %s', 'WEAK' if score < 40 else 'FAIR' if score < 60 else 'MEDIUM' if score < 80 else 'STRONG')

        iterations = current_salt.iterations if current_salt else constants.PBKDF2_ITERATIONS
        iterations = max(iterations, constants.PBKDF2_ITERATIONS)

        auth_salt = crypto.get_random_bytes(16)
        if is_sso_user:
            ap_rq = APIRequest_pb2.UserAuthRequest()
            ap_rq.uid = current_salt.uid if current_salt else crypto.get_random_bytes(16)
            ap_rq.salt = auth_salt
            ap_rq.iterations = iterations
            ap_rq.authHash = crypto.derive_keyhash_v1(new_password, auth_salt, iterations)
            key = crypto.derive_keyhash_v2('data_key', new_password, auth_salt, iterations)
            ap_rq.encryptedDataKey = crypto.encrypt_aes_v2(params.data_key, key)
            ap_rq.encryptedClientKey = crypto.encrypt_aes_v2(params.client_key, key)
            ap_rq.loginType = APIRequest_pb2.ALTERNATE
            ap_rq.name = current_salt.name if current_salt else 'alternate'
            api.communicate_rest(params, ap_rq, 'authentication/set_v2_alternate_password')
            logging.info(f'SSO Master Password has been {("changed" if current_salt else "set")}')
        else:
            auth_verifier = utils.create_auth_verifier(new_password, auth_salt, iterations)
            data_salt = crypto.get_random_bytes(16)
            encryption_params = utils.create_encryption_params(new_password, data_salt, iterations, params.data_key)
            mp_rq = {
                'command': 'change_master_password',
                'auth_verifier': utils.base64_url_encode(auth_verifier),
                'encryption_params': utils.base64_url_encode(encryption_params)
            }
            api.communicate(params, mp_rq)
            logging.info('Master Password has been changed')


class SyncSecurityDataCommand(Command):
    def get_parser(self):
        return sync_security_data_parser

    def execute(self, params, **kwargs):
        if not params.enterprise_ec_key:
            msg = 'Command not allowed -- This command is limited to enterprise users only.'
            raise CommandError('sync-security-data', msg)

        def parse_input_records():  # type: () -> Set[str]
            names = kwargs.get('record',[])
            do_all = '@all' in names
            return params.record_cache.keys() if do_all \
                else itertools.chain.from_iterable(get_ruids(params, n) for n in names)

        force_update = kwargs.get('force', False)
        api.sync_down(params)
        recs = [KeeperRecord.load(params, r) for r in parse_input_records()]
        should_update = lambda r: force_update or bool(needs_security_audit(params, r))
        recs_to_update = [r for r in recs if should_update(r)]
        num_to_update = len(recs_to_update)
        num_updated = update_security_audit_data(params, recs_to_update)
        if num_updated:
            BreachWatch.save_reused_pw_count(params)
            api.sync_down(params)
        if not kwargs.get('quiet'):
            if num_updated:
                logging.info(f'Updated security data for [{num_updated}] record(s)')
            elif not kwargs.get('suppress_no_op') and not num_to_update:
                logging.info('No records requiring security-data updates found')


class BlankRecordCommand(Command):
    blank_record_parser = argparse.ArgumentParser(prog='blank-record', parents=[base.report_output_parser],
                                                  description='returns empy records')
    def get_parser(self):
        return BlankRecordCommand.blank_record_parser

    def execute(self, params, **kwargs):
        headers = ['record_uid', 'record_type', 'record_title']
        table = []
        for record in vault_extensions.find_records(params, record_version=(2,3)):
            if isinstance(record, vault.PasswordRecord):
                if not record.login and not record.password and not record.link:
                    table.append([record.record_uid, '', record.title])
            elif isinstance(record, vault.TypedRecord):
                all_empty = True
                for field in record.fields:
                    if field.type == 'fileRef' and record.record_type != 'file':
                        continue
                    if not field.value:
                        continue
                    if isinstance(field.value, list):
                        for value in field.value:
                            if isinstance(value, str) and not value:
                                continue
                            all_empty = False
                            break
                    if not all_empty:
                        break
                if all_empty:
                    table.append([record.record_uid, record.record_type, record.title])

        fmt = kwargs.get('format') or 'table'
        output = kwargs.get('output')
        return base.dump_report_data(table, headers, fmt=fmt, filename=output)


class RunAsCommand(Command):
    def get_parser(self):
        return run_as_parser

    def execute(self, params, **kwargs):
        from .. import native

        record_name = kwargs.get('record')
        record = base.RecordMixin.resolve_single_record(params, record_name)
        if not record:
            raise CommandError('', f'Record \"{record_name}\" not found.')

        username = base.RecordMixin.get_record_field(record, 'login')
        if not username:
            raise CommandError('', f'Username not found on record \"{record.title}\"')

        password = base.RecordMixin.get_record_field(record, 'password')
        if not password:
            raise CommandError('', f'Password not found on record \"{record.title}\"')

        try:
            native.run_as(username, password, kwargs.get('application'))
        except OSError as e:
            raise CommandError('', str(e))


class LoginStatusCommand(Command):
    def get_parser(self):
        return loginstatus_parser

    def is_authorised(self):
        return False

    def execute(self, params, **kwargs):
        if not params.user:
            print("Not logged in")
            return
        
        has_clone_code = bool(params.clone_code)
        has_session = bool(params.session_token)
        
        if not has_clone_code and not has_session:
            print("Not logged in")
            return
        
        if has_session:
            print("Logged in")
            return
        
        if has_clone_code:
            try:
                class NonInteractiveLoginUi:
                    def on_device_approval(self, step):
                        step.cancel()
                    
                    def on_two_factor(self, step):
                        step.cancel()
                    
                    def on_password(self, step):
                        step.cancel()
                    
                    def on_sso_redirect(self, step):
                        step.cancel()
                    
                    def on_sso_data_key(self, step):
                        step.cancel()
                
                api.login(params, new_login=False, login_ui=NonInteractiveLoginUi())
                
                if params.session_token:
                    print("Logged in")
                else:
                    print("Not logged in")
                    
            except Exception as e:
                logging.debug(f"Non-interactive login failed: {e}")
                print("Not logged in")
        else:
            print("Not logged in")<|MERGE_RESOLUTION|>--- conflicted
+++ resolved
@@ -1475,11 +1475,6 @@
             msp.current_mc_id = None
             msp.mc_params_dict.clear()
 
-<<<<<<< HEAD
-        params.clear_session()
-
-=======
->>>>>>> d238d6b7
         user = kwargs.get('email') or ''
         password = kwargs.get('password') or ''
 
@@ -1501,7 +1496,7 @@
         params.password = password
         new_login = kwargs.get('new_login') is True
         try:
-            api.login(params, new_login=True)
+            api.login(params, new_login=new_login)
         except Exception as exc:
             logging.warning(str(exc))
 
