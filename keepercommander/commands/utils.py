--- conflicted
+++ resolved
@@ -1,4 +1,4 @@
-#  _  __
+#_  __
 # | |/ /___ ___ _ __  ___ _ _ ®
 # | ' </ -_) -_) '_ \/ -_) '_|
 # |_|\_\___\___| .__/\___|_|
@@ -19,6 +19,7 @@
 import getpass
 import sys
 import platform
+from distutils.util import strtobool
 
 import requests
 import tempfile
@@ -46,13 +47,9 @@
 from ..rest_api import execute_rest
 from ..subfolder import try_resolve_path, find_folders, get_folder_path
 from . import aliases, commands, enterprise_commands
-<<<<<<< HEAD
 from ..error import CommandError, KeeperApiError
 
 # from ..loginv3 import LoginV3API, CommonHelperMethods
-=======
-from ..error import CommandError
->>>>>>> e435a456
 from .. import __version__
 from ..versioning import is_binary_app, is_up_to_date_version
 
@@ -78,12 +75,9 @@
     commands['echo'] = EchoCommand()
     commands['set'] = SetCommand()
     commands['help'] = HelpCommand()
-<<<<<<< HEAD
     commands['app-share'] = AppShareRegistrationCommand()
     commands['app-client'] = AppClientRegistrationCommand()
     # commands['app-share-info'] = AppInfoCommand()
-=======
->>>>>>> e435a456
     commands['version'] = VersionCommand()
 
 
@@ -91,14 +85,10 @@
     aliases['d'] = 'sync-down'
     aliases['delete_all'] = 'delete-all'
     aliases['v'] = 'version'
-<<<<<<< HEAD
     for p in [whoami_parser, this_device_parser, login_parser, logout_parser, echo_parser, set_parser, help_parser, version_parser,
               app_share_parser, app_share_registration_parser,
               # app_info_parser
               ]:
-=======
-    for p in [whoami_parser, this_device_parser, login_parser, logout_parser, echo_parser, set_parser, help_parser, version_parser]:
->>>>>>> e435a456
         command_info[p.prog] = p.description
     command_info['sync-down|d'] = 'Download & decrypt data'
 
@@ -171,8 +161,12 @@
 app_share_parser.exit = suppress_exit
 
 app_share_registration_parser = argparse.ArgumentParser(prog='app-share', description='Add a record or a Shared Folder to the App')
-app_share_registration_parser.add_argument('--secret', type=str, action='store', help='Record UID') # TODO: Make it an array
-app_share_registration_parser.add_argument('--app', type=str, action='store', help='Application Name or UID')
+app_share_registration_parser.add_argument('--secret', '-s', type=str, action='store',
+                                           help='Record UID')   # TODO: Make it an array
+app_share_registration_parser.add_argument('--app', '-a', type=str, action='store',
+                                           help='Application Name or UID')
+app_share_registration_parser.add_argument('--editable', '-e', type=str, action='store',
+                                           help='Is this share going to be editable or not', default='false')
 # app_share_registration_parser.add_argument('add-share')
 app_share_registration_parser.error = raise_parse_exception
 app_share_registration_parser.exit = suppress_exit
@@ -205,12 +199,6 @@
     df_frmt_str = dt.strftime(frmt)
 
     return df_frmt_str
-
-
-version_parser = argparse.ArgumentParser(prog='version', description='Displays version of the installed Commander.')
-version_parser.error = raise_parse_exception
-version_parser.add_argument('-v', '--verbose', dest='verbose', action='store_true', help='verbose output')
-version_parser.exit = suppress_exit
 
 
 class SyncDownCommand(Command):
@@ -637,6 +625,9 @@
 
         uid = kwargs['secret'] if 'secret' in kwargs else None
         app_name = kwargs['app'] if 'app' in kwargs else None
+        is_editable_str = kwargs.get('editable')
+
+        is_editable = bool(strtobool(is_editable_str))
 
         if app_name:
             app_record = AppShareRegistrationCommand.get_or_add_new_app_secret_record(params, app_name)
@@ -657,8 +648,8 @@
         else:
             # TODO: Should we also search shared records as well, not just owned once?
             if uid not in params.record_cache:
-               logging.warning("Record %s not found." % uid)
-               return
+                logging.warning("Record %s not found." % uid)
+                return
 
             rec = params.record_cache[uid]
             share_type = 'SHT_RECORD'
@@ -673,7 +664,8 @@
             master_key=master_key,
             secret_uid=uid,
             share_key_decrypted=share_key,
-            share_type_str=share_type
+            share_type_str=share_type,
+            is_editable=is_editable
         )
 
     @staticmethod
@@ -780,7 +772,7 @@
             print('\tNo shared secrets to this app')
 
     @staticmethod
-    def share_secret(params, app_uid, master_key, secret_uid, share_key_decrypted, share_type_str):
+    def share_secret(params, app_uid, master_key, secret_uid, share_key_decrypted, share_type_str, is_editable = False):
         encrypted_secret_key = rest_api.encrypt_aes(share_key_decrypted, master_key)
 
         add_app_share_rq = AddAppShareRequest()
@@ -788,6 +780,7 @@
         add_app_share_rq.shareType = ApplicationShareType.Value(share_type_str)
         add_app_share_rq.secretUid = CommonHelperMethods.url_safe_str_to_bytes(secret_uid)
         add_app_share_rq.encryptedSecretKey = encrypted_secret_key
+        add_app_share_rq.editable = is_editable
 
         api_request_payload = ApiRequestPayload()
         api_request_payload.payload = add_app_share_rq.SerializeToString()
