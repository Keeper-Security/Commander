from __future__ import annotations

import argparse
import calendar
import copy
import datetime
import fnmatch
import json
import os.path
import re
from urllib.parse import urlunparse
from typing import Any, List, Optional, Dict, Union, Tuple, Set, Pattern

import requests
from cryptography import x509
from cryptography.hazmat.primitives import serialization

from ... import crypto, constants, utils, api
from ...params import KeeperParams
from ...pedm import admin_plugin, pedm_shared, admin_types, admin_storage
from ...proto import NotificationCenter_pb2, pedm_pb2
from .. import base
from ..helpers import report_utils, prompt_utils, whoami
from . import pedm_aram


class PedmUtils:
    @staticmethod
    def resolve_single_agent(pedm: admin_plugin.PedmPlugin, agent_uid: Any) -> admin_types.PedmAgent:
        if not isinstance(agent_uid, str):
            raise base.CommandError(f'Invalid agent_name: {agent_uid}')

        agent = pedm.agents.get_entity(agent_uid)
        if agent:
            return agent
        raise base.CommandError(f'Agent UID \"{agent_uid}\" does not exist')

    @staticmethod
    def resolve_single_deployment(pedm: admin_plugin.PedmPlugin, deployment_name: Any) -> admin_types.PedmDeployment:
        if not isinstance(deployment_name, str):
            raise base.CommandError(f'Invalid deployment name: {deployment_name}')

        deployment = pedm.deployments.get_entity(deployment_name)
        if deployment:
            return deployment

        l_deployment_name = deployment_name.lower()
        deployments = [x for x in pedm.deployments.get_all_entities() if x.name.lower() == l_deployment_name]
        if len(deployments) == 0:
            raise base.CommandError(f'Deployment \"{deployment_name}\" does not exist')
        if len(deployments) >= 2:
            raise base.CommandError(f'Deployment \"{deployment_name}\" is not unique. Please use Deployment UID')

        return deployments[0]

    @staticmethod
    def resolve_existing_policies(pedm: admin_plugin.PedmPlugin, policy_names: Any) -> List[admin_types.PedmPolicy]:
        found_policies: Dict[str, admin_types.PedmPolicy] = {}
        p: Optional[admin_types.PedmPolicy]
        if isinstance(policy_names, list):
            for policy_name in policy_names:
                p = pedm.policies.get_entity(policy_name)
                if p is None:
                    raise base.CommandError(f'Policy name "{policy_name}" is not found')
                found_policies[p.policy_uid] = p
        if len(found_policies) == 0:
            raise base.CommandError('No policies were found')
        return list(found_policies.values())

    @staticmethod
    def resolve_single_policy(pedm: admin_plugin.PedmPlugin, policy_uid: Any) -> admin_types.PedmPolicy:
        if not isinstance(policy_uid, str):
            raise base.CommandError(f'Invalid policy UID: {policy_uid}')
        policy = pedm.policies.get_entity(policy_uid)

        if isinstance(policy, admin_types.PedmPolicy):
            return policy
        raise base.CommandError(f'Policy UID \"{policy_uid}\" does not exist')

    @staticmethod
    def resolve_single_approval(pedm: admin_plugin.PedmPlugin, approval_uid: Any) -> admin_types.PedmApproval:
        if not isinstance(approval_uid, str):
            raise base.CommandError(f'Invalid approval UID: {approval_uid}')
        approval = pedm.approvals.get_entity(approval_uid)

        if isinstance(approval, admin_types.PedmApproval):
            return approval
        raise base.CommandError(f'Approval UID \"{approval_uid}\" does not exist')

    @staticmethod
    def get_collection_name_lookup(
            pedm: admin_plugin.PedmPlugin
    ) -> Dict[str, Union[admin_types.PedmCollection, List[admin_types.PedmCollection]]]:
        collection_lookup: Dict[str, Union[admin_types.PedmCollection, List[admin_types.PedmCollection]]] = {}

        for collection in pedm.collections.get_all_entities():
            if not isinstance(collection.collection_data, dict):
                continue
            collection_name = collection.collection_data.get('Name')
            if not isinstance(collection_name, str) and not collection_name:
                continue
            collection_name = collection_name.lower()
            collection_lookup[collection_name] = collection
            c = collection_lookup.get(collection_name)
            if c is None:
                collection_lookup[collection_name] = collection
            elif isinstance(c, list):
                c.append(collection)
            elif isinstance(c, admin_types.PedmCollection):
                collection_lookup[collection_name] = [c, collection]
        return collection_lookup

    @staticmethod
    def get_orphan_resources(pedm: admin_plugin.PedmPlugin) -> List[str]:
        resource_types = {pedm_shared.CollectionType.OsBuild, pedm_shared.CollectionType.Application,
                          pedm_shared.CollectionType.UserAccount, pedm_shared.CollectionType.GroupAccount}
        collections = {x.collection_uid for x in pedm.storage.collections.get_all_entities() if x.collection_type in resource_types}
        links = {x.collection_uid for x in pedm.storage.collection_links.get_all_links() if x.link_type == pedm_pb2.CollectionLinkType.CLT_AGENT}
        return list(collections.difference(links))

    @staticmethod
    def resolve_existing_collections(
            pedm: admin_plugin.PedmPlugin,
            collection_names: Any,
            *,
            collection_type: Optional[int] = None,
            ignore_missing: bool = False,
    ) -> List[admin_types.PedmCollection]:

        found_collections: Dict[str, admin_types.PedmCollection] = {}
        if not isinstance(collection_names, list):
            collection_names = [collection_names]

        resolve_by_name = []
        for name in collection_names:
            if not isinstance(name, str) and not ignore_missing:
                raise base.CommandError(f'Invalid collection name: {name}')

            collection = pedm.collections.get_entity(name)
            if collection is None:
                resolve_by_name.append(name)
            else:
                found_collections[collection.collection_uid] = collection

        if len(resolve_by_name) > 0:
            collection_lookup = PedmUtils.get_collection_name_lookup(pedm)
            for name in resolve_by_name:
                c: Optional[admin_types.PedmCollection] = None
                cc = collection_lookup.get(name)
                if cc is None:
                    cc = collection_lookup.get(name.lower())
                if isinstance(cc, admin_types.PedmCollection):
                   c = cc
                elif isinstance(cc, list):
                    if len(cc) > 1 and isinstance(collection_type, int):
                        cc = [x for x in cc if x.collection_type == collection_type]
                    if len(cc) == 1:
                        c = cc[0]
                    else:
                        if not ignore_missing:
                            raise base.CommandError(f'Collection \"{name}\" is not unique. Please use Collection UID')
                if c is None:
                    if not ignore_missing:
                        raise base.CommandError(f'Collection "{name}" is not found')
                else:
                    found_collections[c.collection_uid] = c
        return list(found_collections.values())


class PedmCommand(base.GroupCommandNew):
    def __init__(self):
        super().__init__('Privilege Manager - PEDM')
        self.register_command_new(PedmSyncDownCommand(), 'sync-down')
        self.register_command_new(PedmDeploymentCommand(), 'deployment', 'd')
        self.register_command_new(PedmAgentCommand(), 'agent', 'a')
        self.register_command_new(PedmPolicyCommand(), 'policy', 'p')
        self.register_command_new(PedmCollectionCommand(), 'collection', 'c')
        self.register_command_new(PedmApprovalCommand(), 'approval')
        self.register_command_new(pedm_aram.PedmReportCommand(), 'report')
        #self.register_command_new(PedmBICommand(), 'bi')


class PedmSyncDownCommand(base.ArgparseCommand):
    def __init__(self):
        parser = argparse.ArgumentParser(prog='sync-down', description='Sync down PEDM data from the backend')
        parser.add_argument('--reload', dest='reload', action='store_true', help='Perform full sync')
        super().__init__(parser)

    def execute(self, context: KeeperParams, **kwargs):
        plugin = admin_plugin.get_pedm_plugin(context, skip_sync=True)
        plugin.sync_down(reload=kwargs.get('reload') is True)


class PedmDeploymentCommand(base.GroupCommandNew):
    def __init__(self):
        super().__init__('Manage PEDM deployments')
        self.register_command_new(PedmDeploymentListCommand(), 'list', 'l')
        self.register_command_new(PedmDeploymentAddCommand(), 'add', 'a')
        self.register_command_new(PedmDeploymentUpdateCommand(), 'edit')
        self.register_command_new(PedmDeploymentDeleteCommand(), 'delete')
        self.register_command_new(PedmDeploymentDownloadCommand(), 'download')
        self.default_verb = 'list'


class PedmDeploymentListCommand(base.ArgparseCommand):
    def __init__(self):
        parser = argparse.ArgumentParser(prog='list', description='List PEDM deployments', parents=[base.report_output_parser])
        parser.add_argument('-v', '--verbose', dest='verbose', action='store_true',
                            help='print verbose information')
        super().__init__(parser)

    def execute(self, context: KeeperParams, **kwargs):
        plugin = admin_plugin.get_pedm_plugin(context)

        verbose = kwargs.get('verbose') is True
        table: List[List[Any]] = []
        headers = ['deployment_uid', 'name', 'disabled', 'created', 'updated']
        if verbose:
            headers.append('agents')
        else:
            headers.append('agent_count')
        row: List[Any]
        for dep in plugin.deployments.get_all_entities():
            row = [dep.deployment_uid, dep.name, dep.disabled, dep.created, dep.updated]
            agents = [x.agent_uid for x in plugin.deployment_agents.get_links_for_subject(dep.deployment_uid)]
            if verbose:
                row.append(agents)
            else:
                row.append(len(agents))
            table.append(row)

        table.sort(key=lambda x: x[1])
        fmt = kwargs.get('format')
        if fmt != 'json':
            headers = [report_utils.field_to_title(x) for x in headers]
        return report_utils.dump_report_data(table, headers, fmt=fmt, filename=kwargs.get('output'))


class PedmDeploymentAddCommand(base.ArgparseCommand):
    def __init__(self):
        parser = argparse.ArgumentParser(prog='add', description='Add PEDM deployments')
        parser.add_argument('-f', '--force', dest='force', action='store_true',
                            help='do not prompt for confirmation')
        # parser.add_argument('--spiffe-cert', dest='spiffe', action='store',
        #                     help='File containing SPIFFE server certificate')
        parser.add_argument('name', help='Deployment name')
        super().__init__(parser)

    def execute(self, context: KeeperParams, **kwargs):
        enterprise_data = context.enterprise
        assert enterprise_data is not None
        plugin = admin_plugin.get_pedm_plugin(context)
        deployment_name = kwargs.get('name')
        if not deployment_name:
            raise base.CommandError('Deployment name is required')
        force =kwargs.get('force') is True
        if not force:
            l_name = deployment_name.lower()
            has_name = any((True for x in plugin.deployments.get_all_entities() if x.name.lower() == l_name))
            if has_name:
                raise base.CommandError(f'Deployment "{deployment_name}" already exists.')

        enterprise_keys = enterprise_data['keys']
        ec_public = enterprise_keys['ecc_public_key']
        ec_public_key = utils.base64_url_decode(ec_public)
        #ec_public_key = crypto.unload_ec_public_key(enterprise_data.enterprise_info.ec_public_key)
        agent_info = pedm_shared.DeploymentAgentInformation(hash_key=plugin.agent_key, peer_public_key=ec_public_key)
        spiffe_cert: Optional[bytes] = None
        spiffe = kwargs.get('spiffe')
        if isinstance(spiffe, str):
            spiffe = os.path.expanduser(spiffe)
            if not os.path.isfile(spiffe):
                raise base.CommandError(f'File "{spiffe}" does not exist')
            _, ext = os.path.splitext(spiffe)
            with open(spiffe, 'rb') as f:
                if ext in ('.cer', '.der'):
                    cert = x509.load_der_x509_certificate(f.read())
                elif ext == '.pem':
                    cert = x509.load_pem_x509_certificate(f.read())
                else:
                    cert = x509.load_pem_x509_certificate(f.read())
                spiffe_cert = cert.public_bytes(serialization.Encoding.DER)
        add_rq = admin_types.AddDeployment(name=deployment_name, spiffe_cert=spiffe_cert, agent_info=agent_info)
        rs = plugin.modify_deployments(add_deployments=[add_rq])
        if len(rs.remove) > 0:
            status = rs.remove[0]
            if isinstance(status, admin_types.EntityStatus) and not status.success:
                raise base.CommandError(f'Failed to add deployment "{status.entity_uid}": {status.message}')


class PedmDeploymentUpdateCommand(base.ArgparseCommand):
    def __init__(self):
        parser = argparse.ArgumentParser(prog='update', description='Update PEDM deployment')
        parser.add_argument('--disable', dest='disable', action='store', choices=['on', 'off'],
                            help='do not prompt for confirmation')
        # parser.add_argument('--spiffe-cert', dest='spiffe', action='store',
        #                     help='File containing SPIFFE server certificate')
        parser.add_argument('--name',action='store', help='Deployment name')
        parser.add_argument('deployment', metavar='DEPLOYMENT', help='Deployment name or UID')
        super().__init__(parser)

    def execute(self, context: KeeperParams, **kwargs):
        plugin = admin_plugin.get_pedm_plugin(context)
        deployment = PedmUtils.resolve_single_deployment(plugin, kwargs.get('deployment'))
        name = kwargs.get('name')
        disable_choice = kwargs.get('disable')
        disabled: Optional[bool] = None
        if disable_choice is not None:
            disabled = True if disable_choice == 'on' else False

        spiffe_cert: Optional[bytes] = None
        spiffe = kwargs.get('spiffe')
        if isinstance(spiffe, str):
            spiffe = os.path.expanduser(spiffe)
            if not os.path.isfile(spiffe):
                raise base.CommandError(f'File "{spiffe}" does not exist')
            _, ext = os.path.splitext(spiffe)
            with open(spiffe, 'rb') as f:
                if ext in ('.cer', '.der'):
                    cert = x509.load_der_x509_certificate(f.read())
                elif ext == '.pem':
                    cert = x509.load_pem_x509_certificate(f.read())
                else:
                    cert = x509.load_pem_x509_certificate(f.read())
                spiffe_cert = cert.public_bytes(serialization.Encoding.DER)

        update_rq = admin_types.UpdateDeployment(
            deployment_uid=deployment.deployment_uid, name=name, disabled=disabled, spiffe_cert=spiffe_cert)
        rs = plugin.modify_deployments(update_deployments=[update_rq])
        if len(rs.remove) > 0:
            status = rs.remove[0]
            if isinstance(status, admin_types.EntityStatus) and not status.success:
                raise base.CommandError(f'Failed to update policy "{status.entity_uid}": {status.message}')


class PedmDeploymentDeleteCommand(base.ArgparseCommand):
    def __init__(self):
        parser = argparse.ArgumentParser(prog='delete', description='Delete PEDM deployment')
        parser.add_argument('-f', '--force', dest='force', action='store_true',
                            help='do not prompt for confirmation')
        parser.add_argument('deployment', metavar='DEPLOYMENT', nargs='+',
                            help='Deployment name or UID')
        super().__init__(parser)

    def execute(self, context: KeeperParams, **kwargs):
        plugin = admin_plugin.get_pedm_plugin(context)
        deployment_names = kwargs.get('deployment')
        if isinstance(deployment_names, str):
            deployment_names = [deployment_names]
        if not isinstance(deployment_names, list):
            raise base.CommandError(f'deployment argument is empty')

        deployments: List[str] = []
        for deployment_name in deployment_names:
            try:
                deployment = PedmUtils.resolve_single_deployment(plugin, deployment_name)
                deployment_name = deployment.name
                deployment_uid = deployment.deployment_uid
            except Exception as e:
                d = plugin.storage.deployments.get_entity(deployment_name) if deployment_name else None
                if d:
                    deployment_uid = d.deployment_uid
                else:
                    raise e
            deployments.append(deployment_uid)

        if len(deployments) == 0:
            raise base.CommandError('No deployments found')

        force = kwargs.get('force') is True
        if not force:
            answer = prompt_utils.user_choice(f'Do you want to delete {len(deployments)} deployment(s)?', 'yN')
            if answer.lower() not in {'y', 'yes'}:
                return

        rs = plugin.modify_deployments(remove_deployments=deployments)
        for status in rs.remove:
            if isinstance(status, admin_types.EntityStatus) and not status.success:
                raise base.CommandError(f'Failed to delete deployment "{status.entity_uid}": {status.message}')


class PedmDeploymentDownloadCommand(base.ArgparseCommand):
    def __init__(self):
        parser = argparse.ArgumentParser(prog='download', description='Download PEDM deployment package')
        grp = parser.add_mutually_exclusive_group()
        grp.add_argument('--file', dest='file', action='store', help='File name')
        grp.add_argument('-v', '--verbose', dest='verbose', action='store_true', help='Verbose output')
        parser.add_argument('deployment', metavar='DEPLOYMENT', help='Deployment name or UID')
        super().__init__(parser)

    def execute(self, context: KeeperParams, **kwargs) -> Optional[str]:
        plugin = admin_plugin.get_pedm_plugin(context)

        deployment = PedmUtils.resolve_single_deployment(plugin, kwargs.get('deployment'))
        host = next((host for host, server in constants.KEEPER_PUBLIC_HOSTS.items() if server == context.server), context.server)
        token = f'{host}:{deployment.deployment_uid}:{utils.base64_url_encode(deployment.private_key)}'
        filename = kwargs.get('file')
        if filename:
            with open(filename, 'wt') as f:
                f.write(token)
                return None

        if not kwargs.get('verbose'):
            return token

        path = ''
        windows = ''
        macos = ''
        linux = ''

        try:
            hostname = whoami.get_hostname(context.rest_context.server_base)
            for dc in constants.KEEPER_PUBLIC_HOSTS.values():
                if hostname.endswith(dc):
                    us = constants.KEEPER_PUBLIC_HOSTS['US']
                    hostname = hostname[:-len(us)] + us
                    break

            manifest_url = urlunparse(('https', hostname, '/pam/pedm/package-manifest.json', None, None, None))
            rs = requests.get(manifest_url)
            manifest = rs.json()
            core = manifest.get('Core')
            if isinstance(core, list) and len(core) > 0:
                latest = core[0]
                path = latest.get('Path')
                windows = latest.get('WindowsZip')
                macos = latest.get('MacOsZip')
                linux = latest.get('LinuxZip')
        except:
            pass

        table = [['', '']]
        if path:
            if windows:
                table.append(['Windows download URL', path + windows])
            if macos:
                table.append(['MacOS download URL', path + macos])
            if linux:
                table.append(['Linux download URL', path + linux])
            table.append(['', ''])
        table.append(['Deployment Token', token])
        base.dump_report_data(table, ['key', 'value'], no_header=True)
        return None


class PedmAgentCommand(base.GroupCommandNew):
    def __init__(self):
        super().__init__('Manage PEDM agents')
        self.register_command_new(PedmAgentListCommand(), 'list', 'l')
        self.register_command_new(PedmAgentEditCommand(), 'edit', 'e')
        self.register_command_new(PedmAgentDeleteCommand(), 'delete')
        self.register_command_new(PedmAgentCollectionCommand(), 'collection', 'c')
        self.default_verb = 'list'


class PedmAgentCollectionCommand(base.ArgparseCommand):
    def __init__(self):
        parser = argparse.ArgumentParser(prog='list', parents=[base.report_output_parser],
                                         description='List PEDM agent resources')
        parser.add_argument('-v', '--verbose', dest='verbose', action='store_true',
                            help='print verbose information')
        parser.add_argument('--type', dest='type', action='store', type=int,
                            help='collection type filter')
        parser.add_argument('agent', help='Agent UID')

        super().__init__(parser)

    def execute(self, context: KeeperParams, **kwargs) -> Any:
        plugin = admin_plugin.get_pedm_plugin(context)

        verbose = kwargs.get('verbose') is True
        collection_type: Optional[int] = kwargs.get('type')
        agent = PedmUtils.resolve_single_agent(plugin, kwargs.get('agent'))
        resource_uids = {x.collection_uid for x in plugin.storage.collection_links.get_links_for_object(agent.agent_uid)}
        collections = [plugin.collections.get_entity(x) or x for x in resource_uids]
        if isinstance(collection_type, int):
            collections = [x for x in collections if isinstance(x, admin_types.PedmCollection) and x.collection_type == collection_type]

        table: List[List[Any]] = []
        headers = ['collection_type']
        if verbose:
            headers.extend(['collection_uid', 'value'])
            for collection in collections:
                if isinstance(collection, admin_types.PedmCollection):
                    col_type_name = pedm_shared.collection_type_to_name(collection.collection_type)
                    col_type_name += f' ({col_type_name})'
                    collection_value = [f'{k}={v}' for k, v in collection.collection_data.items()]
                    row = [col_type_name, collection.collection_uid, collection_value]
                else:
                    row = ['', collection, '']
                table.append(row)
        else:
            headers.extend(['count'])
            r_map: Dict[int, int] = {}
            for collection in collections:
                if not isinstance(collection, admin_types.PedmCollection):
                    continue
                if collection.collection_type not in r_map:
                    r_map[collection.collection_type] = 0
                r_map[collection.collection_type] += 1
            for collection_type, cnt in r_map.items():
                col_type_name = pedm_shared.collection_type_to_name(collection_type)
                col_type_name += f' ({collection_type})'
                table.append([col_type_name, cnt])

        table.sort(key=lambda x: x[0])
        fmt = kwargs.get('format')
        if fmt != 'json':
            headers = [report_utils.field_to_title(x) for x in headers]
        return report_utils.dump_report_data(table, headers, fmt=fmt, filename=kwargs.get('output'))


class PedmAgentDeleteCommand(base.ArgparseCommand):
    def __init__(self):
        parser = argparse.ArgumentParser(prog='update', description='Delete PEDM agents')
        parser.add_argument('--force', dest='force', action='store_true',
                            help='do not prompt for confirmation')
        parser.add_argument('agent', nargs='+', help='Agent UID(s)')

        super().__init__(parser)

    def execute(self, context: KeeperParams, **kwargs) -> Any:
        plugin = admin_plugin.get_pedm_plugin(context)
        agents = kwargs['agent']
        if isinstance(agents, str):
            agents = [agents]
        agent_uid_list: List[str] = []
        if isinstance(agents, list):
            for agent_name in agents:
                agent = PedmUtils.resolve_single_agent(plugin, agent_name)
                agent_uid_list.append(agent.agent_uid)

        if len(agent_uid_list) == 0:
            return

        statuses = plugin.modify_agents( remove_agents=agent_uid_list)
        if isinstance(statuses.remove, list):
            for status in statuses.remove:
                if isinstance(status, admin_types.EntityStatus) and not status.success:
                    utils.get_logger().warning(f'Failed to remove agent "{status.entity_uid}": {status.message}')


class PedmAgentEditCommand(base.ArgparseCommand):
    def __init__(self):
        parser = argparse.ArgumentParser(prog='update', description='Update PEDM agents')
        parser.add_argument('--enable', dest='enable', action='store', choices=['on', 'off'],
                                   help='Enables or disables agents')
        parser.add_argument('--deployment', dest='deployment', action='store',
                                   help='Moves agent to deployment')
        parser.add_argument('agent', nargs='+', help='Agent UID(s)')

        super().__init__(parser)

    def execute(self, context: KeeperParams, **kwargs) -> Any:
        plugin = admin_plugin.get_pedm_plugin(context)

        deployment_uid = kwargs.get('deployment')
        if deployment_uid:
            deployment = plugin.deployments.get_entity(deployment_uid)
            if not deployment:
                raise base.CommandError(f'Deployment "{deployment_uid}" does not exist')
        else:
            deployment_uid = None

        disabled: Optional[bool] = None
        enable = kwargs.get('enable')
        if isinstance(enable, str):
            if enable.lower() == 'on':
                disabled = False
            elif enable.lower() == 'off':
                disabled = True
            else:
                raise base.CommandError(f'"enable" argument must be "on" or "off"')

        update_agents: List[admin_types.UpdateAgent] = []
        agents = kwargs['agent']
        if isinstance(agents, str):
            agents = [agents]
        if isinstance(agents, list):
            for a in agents:
                agent = plugin.agents.get_entity(a)
                if agent is None:
                    raise base.CommandError(f'Agent "{a}" does not exist')
                update_agents.append(admin_types.UpdateAgent(
                    agent_uid=agent.agent_uid,
                    deployment_uid=deployment_uid,
                    disabled=disabled,
                ))
        if len(update_agents) > 0:
            statuses = plugin.modify_agents(update_agents=update_agents)
            if isinstance(statuses.update, list):
                for status in statuses.update:
                    if isinstance(status, admin_types.EntityStatus) and not status.success:
                        utils.get_logger().warning(f'Failed to update agent "{status.entity_uid}": {status.message}')


class PedmAgentListCommand(base.ArgparseCommand):
    def __init__(self):
        parser = argparse.ArgumentParser(prog='list', description='List PEDM agents',
                                         parents=[base.report_output_parser])
        parser.add_argument('-v', '--verbose', dest='verbose', action='store_true',
                            help='print verbose information')
        super().__init__(parser)

    def execute(self, context: KeeperParams, **kwargs) -> Any:
        plugin = admin_plugin.get_pedm_plugin(context)

        verbose = kwargs.get('verbose') is True
        table = []
        headers = ['agent_uid', 'machine_name', 'deployment', 'disabled', 'created']
        active_agents: Set[str] = set()
        if verbose:
            headers.extend(('active', 'properties'))
            rq = pedm_pb2.PolicyAgentRequest()
            rq.summaryOnly = False
            rs = api.execute_router(context, "pedm/get_policy_agents", rq, rs_type=pedm_pb2.PolicyAgentResponse)
            assert rs is not None
            active_agents.update((utils.base64_url_encode(x) for x in rs.agentUid))

        for agent in plugin.agents.get_all_entities():
            deployment = plugin.deployments.get_entity(agent.deployment_uid)
            deployment_name = deployment.name if deployment else agent.deployment_uid
            time_created = datetime.datetime.fromtimestamp(int(agent.created // 1000)) if agent.created else None
            machine_name = ''
            if isinstance(agent.properties, dict):
                machine_name = agent.properties.get('MachineName') or ''
            row: List[Any] = [agent.agent_uid, machine_name, deployment_name, agent.disabled, time_created]
            if verbose:
                row.append(agent.agent_uid in active_agents)
                props: Optional[List[str]] = None
                if agent.properties:
                    props = [f'{k}={v}' for k, v in agent.properties.items()]
                    props.sort()
                row.append(props)

            table.append(row)

        table.sort(key=lambda x: x[2])
        fmt = kwargs.get('format')
        if fmt != 'json':
            headers = [report_utils.field_to_title(x) for x in headers]
        return report_utils.dump_report_data(table, headers, fmt=fmt, filename=kwargs.get('output'))


class PedmPolicyCommand(base.GroupCommandNew):
    def __init__(self):
        super().__init__('Manage PEDM policies')
        self.register_command_new(PedmPolicyListCommand(), 'list', 'l')
        self.register_command_new(PedmPolicyAddCommand(), 'add', 'a')
        self.register_command_new(PedmPolicyEditCommand(), 'edit', 'e')
        self.register_command_new(PedmPolicyViewCommand(), 'view', 'v')
        self.register_command_new(PedmPolicyAgentsCommand(), 'agents')
        self.register_command_new(PedmPolicyAssignCommand(), 'assign')
        self.register_command_new(PedmPolicyDeleteCommand(), 'delete')
        self.default_verb = 'list'


class PedmPolicyMixin:
    ALL_FILTERS: List[str] = ['USER', 'MACHINE', 'APP', 'TIME', 'DATE', 'DAY']
    ALL_CONTROLS: List[str] = ['ALLOW', 'DENY', 'NOTIFY', 'MFA', 'JUSTIFY', 'APPROVAL', 'AUDIT', 'RECORD']

    policy_filter = argparse.ArgumentParser(add_help=False)
    policy_filter.add_argument('--user-filter', dest='user_filter', action='append',
                        help='Policy user filter. User collection UID or *')
    policy_filter.add_argument('--machine-filter', dest='machine_filter', action='append',
                        help='Policy machine filter. Machine collection UID ')
    policy_filter.add_argument('--app-filter', dest='app_filter', action='append',
                        help='Policy application filter. Application collection UID')
    policy_filter.add_argument('--date-filter', dest='date_filter', action='append',
                        help='Policy date filter. Date range in ISO format. YYYY-MM-DD:YYYY-MM-DD')
    policy_filter.add_argument('--time-filter', dest='time_filter', action='append',
                        help='Policy time filter. Time. 24 hours format: HH:MM-HH:MM')
    policy_filter.add_argument('--day-filter', dest='day_filter', action='append',
                        help='Policy day filter. Day of Week')
    policy_filter.add_argument('--risk-level', dest='risk_level', type=int, help='Policy risk level')

    @staticmethod
    def resolve_collections(plugin: admin_plugin.PedmPlugin, col_types: List[int], col_values: List[str]) -> List[str]:
        result: List[str] = []
        if not col_values:
            return result

        collection_lookup: Dict[str, Union[str, List[str]]] = {}
        for c in plugin.collections.get_all_entities():
            if c.collection_type not in col_types: continue
            collection_lookup[c.collection_uid] = c.collection_uid
            if c.collection_type >= 100:
                collection_name: Optional[str] = c.collection_data.get('Name')
                if not collection_name:
                    continue
                collection_name = collection_name.lower()
                cv = collection_lookup.get(collection_name)
                if not cv:
                    cv = c.collection_uid
                elif isinstance(cv, str):
                    cv = [cv, c.collection_uid]
                elif isinstance(cv, list):
                    cv.append(c.collection_uid)
                else:
                    continue
                collection_lookup[collection_name] = cv

        for col_value in col_values:
            if col_value == '*':
                result.append(col_value)
            else:
                cv = collection_lookup[col_value]
                if not cv:
                    cv = collection_lookup[col_value.lower()]
                if not cv:
                    raise base.CommandError(f'collection value "{col_value}" cannot be resolved')
                if isinstance(cv, str):
                    result.append(cv)
                else:
                    raise base.CommandError(f'collection value "{col_value}" is not unique. Use collection UID')

        return result

    @staticmethod
    def to_time(v: str) -> Optional[str]:
        if not v:
            return None

        try:
            tc = [int(x) for x in v.split(':')]
            while len(tc) < 3:
                tc.append(0)
            if tc[0] >= 24:
                raise base.CommandError(f'time value "{v}" is not valid. Hours: 0 - 23')
            if tc[1] >= 60:
                raise base.CommandError(f'time value "{v}" is not valid. Minutes: 0 - 59')
            if tc[2] >= 60:
                raise base.CommandError(f'time value "{v}" is not valid. Seconds: 0 - 59')

            return ':'.join((f'{x:02d}' for x in tc))
        except Exception as e:
            raise base.CommandError(f'time value "{v}" is not valid.')

    @staticmethod
    def from_time(v: Any) -> Optional[str]:
        if not isinstance(v, str):
            return None
        try:
            tc = [int(x) for x in v.split(':')]
            tc = tc[:3]
            if tc[2] == 0:
                tc = tc[:2]
            return ':'.join((f'{x:02d}' for x in tc))
        except Exception:
            pass

    @staticmethod
    def parse_times(policy_times: Optional[List[Dict[str, Any]]]) -> Optional[List[str]]:
        if not isinstance(policy_times, list):
            return None

        result: List[str] = []
        for policy_time in policy_times:
            start_time = PedmPolicyMixin.from_time(policy_time.get('StartTime')) or ''
            end_time = PedmPolicyMixin.from_time(policy_time.get('EndTime')) or ''
            if start_time or end_time:
                result.append(f'{start_time}-{end_time}')
        return result

    @staticmethod
    def to_date(v: str) -> Optional[str]:
        if not v:
            return None
        try:
            date_value = datetime.datetime.fromisoformat(v).date()
            return date_value.isoformat()
        except Exception as e:
            raise base.CommandError(f'date value "{v}" is not valid.')

    @staticmethod
    def resolve_dates(d_values: List[str]) -> List[Dict[str, str]]:
        # { "StartDate": "2025-01-01",  "EndDate": "2025-01-25" }
        result: List[Dict[str, str]] = []
        if not d_values:
            return result
        for d_value in d_values:
            comp: List[Any] = d_value.split(':')
            if 1 <= len(comp) <= 2:
                dat: Dict[str, str] = {}
                comp = [PedmPolicyAddCommand.to_date(x) for x in comp]
                if comp[0]:
                    dat['StartDate'] = comp[0]
                if len(comp) == 2 and comp[1]:
                    dat['EndDate'] = comp[1]
                result.append(dat)
            else:
                raise base.CommandError(f'date range "{d_value}" is not valid.')

        return result

    @staticmethod
    def resolve_times(t_values: List[str]) -> List[Dict[str, str]]:
        #   { "StartTime" : "09:00:00", "EndTime" : "18:00:00" }
        result: List[Dict[str, str]] = []
        if not t_values:
            return result
        for t_value in t_values:
            comp: List[Any] = t_value.split('-')
            if 1 <= len(comp) <= 2:
                tim: Dict[str, str] = {}
                comp = [PedmPolicyAddCommand.to_time(x) for x in comp]
                if comp[0]:
                    tim['StartTime'] = comp[0]
                if len(comp) == 2 and comp[1]:
                    tim['EndTime'] = comp[1]
                result.append(tim)
            else:
                raise base.CommandError(f'time range "{t_value}" is not valid.')

        return result

    DAY_LOOKUP: Optional[Dict[str, int]] = None
    @staticmethod
    def get_day_lookup() -> Dict[str, int]:
        if PedmPolicyMixin.DAY_LOOKUP is None:
            PedmPolicyMixin.DAY_LOOKUP = {}
            for day_no, day_name in enumerate(calendar.day_name):
                day_no += 1
                if day_no > 6:
                    day_no -= 7
                PedmPolicyMixin.DAY_LOOKUP[day_name.lower()] = day_no
            for day_no, day_name in enumerate(calendar.day_abbr):
                day_no += 1
                if day_no > 6:
                    day_no -= 7
                PedmPolicyMixin.DAY_LOOKUP[day_name.lower()] = day_no
        return PedmPolicyMixin.DAY_LOOKUP

    @staticmethod
    def resolve_days(d_values: List[str]) -> List[int]:
        # integer in American convention
        result: List[int] = []
        if not d_values:
            return result

        day_lookup = PedmPolicyMixin.get_day_lookup()
        weekday: Optional[int]
        for d_value in d_values:
            if d_value.isnumeric():
                weekday = int(d_value)
                if 6 < weekday < 0:
                    weekday = None
            else:
                weekday = day_lookup.get(d_value.lower())
            if weekday is None:
                raise base.CommandError(f'day value "{d_value}" is not valid.')
            result.append(weekday)
        return result

    @staticmethod
    def get_policy_controls(policy_type_name: str, **kwargs) -> Optional[List[str]]:
        p_controls: Optional[Union[str, List[str]]] = kwargs.get('control')
        if not p_controls:
            return None

        allowed_controls: Set[str] = set()
        if policy_type_name == 'PrivilegeElevation':
            allowed_controls.update(('audit', 'notify', 'mfa', 'justify', 'approval'))
        elif policy_type_name == 'Access':
            allowed_controls.update(('audit', 'notify', 'allow', 'deny'))
        elif policy_type_name == 'CommandLine':
            allowed_controls.update(('audit', 'notify', 'allow', 'deny'))

        controls: List[str] = []
        if isinstance(p_controls, str):
            controls = [p_controls]

        wrong_controls = set(p_controls) - allowed_controls
        if len(wrong_controls) > 0:
            raise base.CommandError(f'"Control(s): {(", ".join(wrong_controls))}" are not valid for {policy_type_name} policy type')

        p_c = {x.upper() for x in p_controls}
        for c in PedmPolicyMixin.ALL_CONTROLS:
            if c in p_c:
                p_c.remove(c)
                controls.append(c)
        if len(p_c) > 0:
            raise base.CommandError(f'"control: {", ".join(p_c)}" is not supported')
        return controls

    @staticmethod
    def get_policy_filter(plugin: admin_plugin.PedmPlugin, **kwargs) -> Dict[str, Any]:
        policy_filter: Dict[str, Any] = {}
        for f in PedmPolicyMixin.ALL_FILTERS:
            arg_name = f'{f.lower()}_filter'
            p_filter: Any = kwargs.get(arg_name)
            if not p_filter: continue
            if isinstance(p_filter, str):
                p_filter = [p_filter]

            if f == 'USER':
                filter_name = 'UserCheck'
            elif f == 'MACHINE':
                filter_name = 'MachineCheck'
            elif f == 'APP':
                filter_name = 'ApplicationCheck'
            elif f == 'DATE':
                filter_name = 'DateCheck'
            elif f == 'TIME':
                filter_name = 'TimeCheck'
            elif f == 'DAY':
                filter_name = 'DayCheck'
            else:
                continue
            if '*' in p_filter:
                policy_filter[filter_name] = ['*']
            else:
                if f == 'USER':
                    policy_filter[filter_name] = PedmPolicyAddCommand.resolve_collections(plugin, [3, 6, 103], p_filter)
                elif f == 'MACHINE':
                    policy_filter[filter_name] = PedmPolicyAddCommand.resolve_collections(plugin, [1, 101], p_filter)
                elif f == 'APP':
                    policy_filter[filter_name] = PedmPolicyAddCommand.resolve_collections(plugin, [2, 102], p_filter)
                elif f == 'DATE':
                    policy_filter[filter_name] = PedmPolicyAddCommand.resolve_dates(p_filter)
                elif f == 'TIME':
                    policy_filter[filter_name] = PedmPolicyAddCommand.resolve_times(p_filter)
                elif f == 'DAY':
                    policy_filter[filter_name] = PedmPolicyAddCommand.resolve_days(p_filter)
        risk_level = kwargs.get('risk_level')
        if isinstance(risk_level, int):
            if risk_level < 0 or risk_level > 100:
                raise base.CommandError(f'risk level "{risk_level}" is not valid: 0-100')
            policy_filter['RiskLevel'] = risk_level
        return policy_filter


class PedmPolicyListCommand(base.ArgparseCommand):
    def __init__(self):
        parser = argparse.ArgumentParser(prog='list', description='List PEDM policies',
                                         parents=[base.report_output_parser])
        super().__init__(parser)

    def execute(self, context: KeeperParams, **kwargs) -> Any:
        plugin = admin_plugin.get_pedm_plugin(context)
        table: List[List[Any]] = []
        all_agents = utils.base64_url_encode(plugin.all_agents)
        headers = ['policy_uid', 'policy_name', 'policy_type', 'status', 'controls', 'users', 'machines', 'applications', 'collections']
        for policy in plugin.policies.get_all_entities():
            data = policy.data or {}
            actions = data.get('Actions') or {}
            on_success = actions.get('OnSuccess') or {}
            controls = on_success.get('Controls') or ''

            collections = [x.collection_uid for x in plugin.storage.collection_links.get_links_for_object(policy.policy_uid)]
            collections = ['*' if x == all_agents else x for x in collections]
            collections.sort()

            status = data.get('Status')
            if policy.disabled:
                status = 'off'
            table.append([policy.policy_uid, data.get('PolicyName'), data.get('PolicyType'), status,
                          controls, data.get('UserCheck'), data.get('MachineCheck'), data.get('ApplicationCheck'),
                          collections])

        fmt = kwargs.get('format')
        if fmt != 'json':
            headers = [report_utils.field_to_title(x) for x in headers]
        return report_utils.dump_report_data(table, headers, fmt=fmt, filename=kwargs.get('output'), sort_by=1)


class PedmPolicyAddCommand(base.ArgparseCommand, PedmPolicyMixin):
    def __init__(self):
        parser = argparse.ArgumentParser(prog='add', description='Add PEDM policy', parents=[PedmPolicyMixin.policy_filter])
        parser.add_argument('--policy-type', dest='policy_type', action='store', default='elevation',
                            choices=['elevation', 'file_access', 'command', 'least_privilege'],
                            help='Policy type')
        parser.add_argument('--policy-name', dest='policy_name', action='store',
                            help='Policy name')
        parser.add_argument('--control', dest='control', action='append',
                            choices=['allow', 'deny', 'audit', 'notify', 'mfa', 'justify', 'approval'],
                            help='Policy controls')
        parser.add_argument('--status', dest='status', action='store',
                            choices=['enforce', 'monitor', 'monitor_and_notify'],
                            help='Policy Status')
        parser.add_argument('--enable', dest='enable', action='store', choices=['on', 'off'],
                            help='Enables or disables policy')

        super().__init__(parser)

    def execute(self, context: KeeperParams, **kwargs) -> None:
        plugin = admin_plugin.get_pedm_plugin(context)

        p_type = kwargs.get('policy_type')
        if p_type == 'elevation':
            policy_type = 'PrivilegeElevation'
        elif p_type == 'file_access':
            policy_type = 'FileAccess'
        elif p_type == 'command':
            policy_type = 'CommandLine'
        elif p_type == 'least_privilege':
            policy_type = 'LeastPrivilege'
        else:
            raise base.CommandError(f'"policy-type: {p_type}" is not supported')

        policy_uid = utils.generate_uid()
        controls = PedmPolicyMixin.get_policy_controls(policy_type, **kwargs)

        policy_data: Dict[str, Any] = {
            'PolicyName': kwargs.get('policy_name') or '',
            'PolicyType': policy_type,
            'PolicyId': policy_uid,
            'Status': 'off',
            'Actions': {
                'OnSuccess': {'Controls': controls or []},
                'OnFailure': {'Command': ''}
            },
            "NotificationMessage": "A policy has been set to monitor mode.  When this policy is enabled, [mfa, justification, request] will be required to run this process as an administrator.",
            "NotificationRequiresAcknowledge": False,
            "RiskLevel": 50,
            'Operator': 'And',
            'Rules': [
                {
                    'RuleName': 'UserCheck',
                    'ErrorMessage': 'This user is not included in this policy',
                    'RuleExpressionType': 'BuiltInAction',
                    'Expression': 'CheckUser()'
                },
                {
                    'RuleName': 'MachineCheck',
                    'ErrorMessage': 'This Machine is not included in this policy',
                    'RuleExpressionType': 'BuiltInAction',
                    'Expression': 'CheckMachine()'
                },
                {
                    'RuleName': 'ApplicationCheck',
                    'ErrorMessage': 'This application is not included in this policy',
                    'RuleExpressionType': 'BuiltInAction',
                    'Expression': 'CheckFile(false)'
                },
                {
                    "RuleName": "DateCheck",
                    "ErrorMessage": "Current date is not covered by this policy",
                    "RuleExpressionType": "BuiltInAction",
                    "Expression": "CheckDate()"
                },
                {
                    'RuleName': 'TimeCheck',
                    'ErrorMessage': 'Current time is not covered by this policy',
                    'RuleExpressionType': 'BuiltInAction',
                    'Expression': 'CheckTime()'
                },
                {
                    'RuleName': 'DayCheck',
                    'ErrorMessage': 'Today is not included in this policy',
                    'RuleExpressionType': 'BuiltInAction',
                    'Expression': 'CheckDay()'
                }
            ]
        }
        policy_filter = PedmPolicyMixin.get_policy_filter(plugin, **kwargs)
        if policy_filter:
            policy_data.update(policy_filter)

        for filter_name in ('UserCheck', 'MachineCheck', 'ApplicationCheck', 'DateCheck', 'TimeCheck', 'DayCheck'):
            f = policy_filter.get(filter_name)
            if f is None:
                policy_filter[filter_name] = ['*']

        arg_status = kwargs.get('status')
        if isinstance(arg_status, str):
            policy_data['Status'] = arg_status
        else:
            policy_data['Status'] = 'enforce'

        disabled: bool = False
        arg_enable = kwargs.get('enable')
        if isinstance(arg_enable, str):
            disabled = True if arg_enable == 'off' else False

        policy_key = utils.generate_aes_key()
        add_policy = admin_types.PedmPolicy(
            policy_uid=policy_uid, policy_key=policy_key, data=policy_data, admin_data={}, disabled=disabled)
        rs = plugin.modify_policies(add_policies=[add_policy])
        if len(rs.remove) > 0:
            status = rs.remove[0]
            if isinstance(status, admin_types.EntityStatus) and not status.success:
                raise base.CommandError(f'Failed to add policy "{status.entity_uid}": {status.message}')


class PedmPolicyEditCommand(base.ArgparseCommand, PedmPolicyMixin):
    def __init__(self):
        parser = argparse.ArgumentParser(prog='edit', description='Edit PEDM policy', parents=[PedmPolicyMixin.policy_filter])
        parser.add_argument('policy', help='Policy UID')
        parser.add_argument('--policy-name', dest='policy_name', action='store',
                            help='Policy name')
        parser.add_argument('--control', dest='control', action='append',
                            choices=['allow', 'deny', 'audit', 'notify', 'mfa', 'justify', 'approval'],
                            help='Policy controls')
        parser.add_argument('--status', dest='status', action='store',
                            choices=['enforce', 'monitor', 'monitor_and_notify'],
                            help='Policy Status')
        parser.add_argument('--enable', dest='enable', action='store', choices=['on', 'off'],
                            help='Enables or disables policy')
        super().__init__(parser)

    def execute(self, context: KeeperParams, **kwargs) -> None:
        plugin = admin_plugin.get_pedm_plugin(context)

        policy = PedmUtils.resolve_single_policy(plugin, kwargs.get('policy'))

        policy_data = copy.deepcopy(policy.data or {})
        policy_type = policy_data.get('PolicyType') or 'Unknown'
        controls = PedmPolicyMixin.get_policy_controls(policy_type, **kwargs)
        if isinstance(controls, list):
            actions = policy_data.get('Actions')
            if not isinstance(actions, dict):
                actions = {}
                policy_data['Actions'] = actions
            on_success = actions.get('OnSuccess')
            if not isinstance(on_success, dict):
                on_success = {}
            on_success['Controls'] = controls
            policy_data['OnSuccess'] = on_success

        policy_name = kwargs.get('policy_name')
        if policy_name:
            policy_data['PolicyName'] = policy_name
        policy_filter = PedmPolicyMixin.get_policy_filter(plugin, **kwargs)
        if policy_filter:
            policy_data.update(policy_filter)

        arg_status = kwargs.get('status')
        if isinstance(arg_status, str):
            policy_data['Status'] = arg_status

        disabled: Optional[bool] = None
        arg_enable = kwargs.get('enable')
        if isinstance(arg_enable, str):
            disabled = True if arg_enable == 'off' else False

        pu = admin_types.PedmUpdatePolicy(policy_uid=policy.policy_uid, data=policy_data, disabled=disabled)

        rs = plugin.modify_policies(update_policies=[pu])
        if len(rs.update) > 0:
            status = rs.update[0]
            if isinstance(status, admin_types.EntityStatus) and not status.success:
                raise base.CommandError(f'Failed to update policy "{status.entity_uid}": {status.message}')


class PedmPolicyViewCommand(base.ArgparseCommand):
    def __init__(self):
        parser = argparse.ArgumentParser(prog='view', parents=[base.json_output_parser], description='View PEDM policy')
        parser.add_argument('policy', help='Policy UID or name')
        super().__init__(parser)

    def execute(self, context: KeeperParams, **kwargs) -> Any:
        plugin = admin_plugin.get_pedm_plugin(context)

        policy = PedmUtils.resolve_single_policy(plugin, kwargs.get('policy'))

        body = json.dumps(policy.data, indent=4)
        filename = kwargs.get('output')
        if kwargs.get('format') == 'json' and filename:
            with open(filename, 'w') as f:
                f.write(body)
        else:
            return body


class PedmPolicyDeleteCommand(base.ArgparseCommand):
    def __init__(self):
        parser = argparse.ArgumentParser(prog='delete', description='Delete PEDM policy')
        parser.add_argument('policy', type=str, nargs='+', help='Policy UID or name')
        super().__init__(parser)

    def execute(self, context: KeeperParams, **kwargs) -> None:
        plugin = admin_plugin.get_pedm_plugin(context)

        policies = PedmUtils.resolve_existing_policies(plugin, kwargs.get('policy'))
        to_delete = [x.policy_uid for x in policies]

        rs = plugin.modify_policies(remove_policies=to_delete)
        if len(rs.remove) > 0:
            status = rs.remove[0]
            if isinstance(status, admin_types.EntityStatus) and not status.success:
                raise base.CommandError(f'Failed to delete policy "{status.entity_uid}": {status.message}')


class PedmPolicyAgentsCommand(base.ArgparseCommand):
    def __init__(self):
        parser = argparse.ArgumentParser(prog='agent', description='Show agents for policies')
        parser.add_argument('policy', type=str, nargs='+', help='Policy UID or name')
        super().__init__(parser)

    def execute(self, context: KeeperParams, **kwargs) -> None:
        plugin = admin_plugin.get_pedm_plugin(context)

        policy_args = kwargs.get('policy')
        if not isinstance(policy_args, list):
            policy_args = [policy_args]
        policies = PedmUtils.resolve_existing_policies(plugin, policy_args)
        if len(policies) == 0:
            policy_list = ', '.join(policy_args)
            raise base.CommandError(f'Policy "{policy_list}" not found')
        policy_uids = [utils.base64_url_decode(x.policy_uid) for x in policies]
        rq = pedm_pb2.PolicyAgentRequest()
        rq.policyUid.extend(policy_uids)
        rq.summaryOnly = False
        rs = api.execute_router(context, "pedm/get_policy_agents", rq, rs_type=pedm_pb2.PolicyAgentResponse)
        assert rs is not None

        table = []
        headers = ['key', 'uid', 'name', 'status']
        for p in policies:
            data = p.data or {}
            status = data.get('Status')
            if p.disabled:
                status = 'off'
            table.append(['Policy', p.policy_uid, data.get('PolicyName'), status])
        for a in rs.agentUid:
            agent_uid = utils.base64_url_encode(a)
            row = ['Agent', agent_uid]
            agent = plugin.agents.get_entity(agent_uid)
            machine_name = ''
            status = ''
            if agent:
                if isinstance(agent.properties, dict):
                    machine_name = agent.properties.get('MachineName') or ''
                status = 'off' if agent.disabled else 'on'
            row.append(machine_name)
            row.append(status)
            table.append(row)

        return report_utils.dump_report_data(table, headers, group_by=0)


class PedmPolicyAssignCommand(base.ArgparseCommand):
    def __init__(self):
        parser = argparse.ArgumentParser(prog='assign', description='Assign collections to policy')
        parser.add_argument('-c', '--collection', action='append', help='Collection UID')
        parser.add_argument('policy', type=str, nargs='+', help='Policy UID or name')
        super().__init__(parser)

    def execute(self, context: KeeperParams, **kwargs) -> None:
        plugin = admin_plugin.get_pedm_plugin(context)

        policies = PedmUtils.resolve_existing_policies(plugin, kwargs.get('policy'))
        policy_uids = [utils.base64_url_decode(x.policy_uid) for x in policies]
        collections = kwargs.get('collection')
        collection_uids: List[bytes] = []
        if isinstance(collections, list):
            for c in collections:
                if c in ['*', 'all']:
                    collection_uids.append(plugin.all_agents)
                elif c:
                    collection_uid = utils.base64_url_decode(c)
                    if len(collection_uid) == 16:
                        collection_uids.append(collection_uid)
                    else:
                        utils.get_logger().info('Invalid collection UID: %s. Skipped', c)

        if len(policy_uids) == 0:
            raise base.CommandError('Nothing to do')

        statuses = plugin.assign_policy_collections(policy_uids, collection_uids)
        for status in statuses.add:
            if not status.success:
                raise base.CommandError(f'Failed to add to policy: {status.message}')
        for status in statuses.remove:
            if not status.success:
                raise base.CommandError(f'Failed to remove from policy: {status.message}')


class PedmCollectionCommand(base.GroupCommandNew):
    def __init__(self):
        super().__init__('Manage PEDM collections')
        self.register_command_new(PedmCollectionListCommand(), 'list', 'l')
        self.register_command_new(PedmCollectionViewCommand(), 'view', 'v')
        self.register_command_new(PedmCollectionAddCommand(), 'add', 'a')
        self.register_command_new(PedmCollectionUpdateCommand(), 'update', 'u')
        self.register_command_new(PedmCollectionDeleteCommand(), 'delete')
        self.register_command_new(PedmCollectionConnectCommand(), 'connect')
        self.register_command_new(PedmCollectionDisconnectCommand(), 'disconnect')
        self.register_command_new(PedmCollectionWipeOutCommand(), 'wipe-out')
        self.default_verb = 'list'


class PedmCollectionWipeOutCommand(base.ArgparseCommand):
    def __init__(self):
        parser = argparse.ArgumentParser(prog='wipe-out', description='Wipe out PEDM collections')
        parser.add_argument('--type', dest='type', action='store', type=int,
                            help='collection type')
        super().__init__(parser)

    def execute(self, context: KeeperParams, **kwargs) -> None:
        plugin = admin_plugin.get_pedm_plugin(context)

        collection_type = kwargs.get('type')
        if isinstance(collection_type, int):
            collection_type = [collection_type]
        collections: List[str] = []
        for coll in plugin.storage.collections.get_all_entities():
            if collection_type and coll.collection_type not in collection_type:
                continue
            collections.append(coll.collection_uid)

        plugin.modify_collections(remove_collections=collections)


class PedmCollectionAddCommand(base.ArgparseCommand):
    def __init__(self):
        parser = argparse.ArgumentParser(prog='add', description='Creates PEDM collections')
        parser.add_argument('--type', dest='type', action='store', type=int,
                            help='collection type')
        parser.add_argument('collection', type=str, nargs='+',  help='Collection name')
        super().__init__(parser)

    def execute(self, context: KeeperParams, **kwargs) -> None:
        plugin = admin_plugin.get_pedm_plugin(context)

        collection: Any = kwargs.get('collection')
        collection_type = kwargs.get('type')
        if not collection_type:
            raise base.CommandError('Collection type is required')
        # if collection_type < 100:
        #     raise base.CommandError('Only collections with type greater than 100 are supported')

        if isinstance(collection, str):
            collection = [collection]

        collections: Dict[str, admin_types.CollectionData] = {}
        for c in collection:
            collection_uid = utils.generate_uid()
            collection_data = {
                'Name': c,
                'IsCustom': True
            }
            collections[collection_uid] = admin_types.CollectionData(
                collection_uid=collection_uid, collection_type=collection_type,
                collection_data=json.dumps(collection_data))

        status = plugin.modify_collections(add_collections=collections.values())
        if len(status.add) > 0:
            for st in status.add:
                if isinstance(st, admin_types.EntityStatus) and not st.success:
                    raise base.CommandError(f'Failed to add collection "{st.entity_uid}": {st.message}')


class PedmCollectionUpdateCommand(base.ArgparseCommand):
    def __init__(self):
        parser = argparse.ArgumentParser(prog='update', description='Update PEDM collection')
        parser.add_argument('--type', dest='type', action='store', type=int,
                            help='collection type (optional)')
        parser.add_argument('--name', dest='name', action='store', required=True,
                            help='Collection name')
        parser.add_argument('collection', help='Collection')
        super().__init__(parser)

    def execute(self, context: KeeperParams, **kwargs) -> None:
        plugin = admin_plugin.get_pedm_plugin(context)

        collection = kwargs.get('collection')
        collection_type = kwargs.get('type')
        collection_name = kwargs.get('name')
        if not collection_name:
            raise base.CommandError('Collection name is required')

        existing_collections = PedmUtils.resolve_existing_collections(plugin, collection, collection_type=collection_type)
        if len(existing_collections) > 0:
            if len(existing_collections) > 1:
                raise base.CommandError(f'Multiple collections found for collection "{collection}". Use Collection UID.')
            collections: admin_types.CollectionData
            coll = existing_collections[0]
            collection_info = coll.collection_data
            collection_info['Name'] = collection_name
            collection_data = admin_types.CollectionData(
                collection_uid=coll.collection_uid, collection_type=coll.collection_type,
                collection_data=json.dumps(collection_info))

            status = plugin.modify_collections(update_collections=[collection_data])
            if len(status.update) > 0:
                for st in status.update:
                    if isinstance(st, admin_types.EntityStatus) and not st.success:
                        raise base.CommandError(f'Failed to update collection "{st.entity_uid}": {st.message}')


class PedmCollectionDeleteCommand(base.ArgparseCommand):
    def __init__(self):
        parser = argparse.ArgumentParser(prog='delete', description='Delete PEDM collections')
        parser.add_argument('-f', '--force', dest='force', action='store_true',
                            help='do not prompt for confirmation')
        parser.add_argument('collection', nargs='+', help='Collection or @orphan_resource')
        super().__init__(parser)

    def execute(self, context: KeeperParams, **kwargs) -> None:
        plugin = admin_plugin.get_pedm_plugin(context)

        collection = kwargs.get('collection')
        if not collection:
            raise base.CommandError('Collection is required')

        if isinstance(collection, str):
            collection = [collection]
        pseudo_collections = {x for x in collection if x in ('@orphan_resource')}
        collection = [x for x in collection if x not in pseudo_collections]
        force = kwargs.get('force') is True
        existing_collections = PedmUtils.resolve_existing_collections(plugin, collection, ignore_missing=True)
        unique_collections = set((x.collection_uid for x in existing_collections))
        if force:
            for collection_name in collection:
                if collection_name not in unique_collections:
                    try:
                        uid = utils.base64_url_decode(collection_name)
                        if len(uid) == 16:
                            unique_collections.add(collection_name)
                    except:
                        pass

        if '@orphan_resource' in pseudo_collections:
            unique_collections.update(PedmUtils.get_orphan_resources(plugin))

        if len(unique_collections) == 0:
            utils.get_logger().info('No collections found')
            return

        if not force:
            answer = prompt_utils.user_choice(f'Do you want to remove {len(unique_collections)} collection(s)?', 'yN', default='n')
            if answer.lower() not in ('y', 'yes'):
                return

        status = plugin.modify_collections(remove_collections=unique_collections)
        if len(status.remove) > 0:
            for st in status.remove:
                if isinstance(st, admin_types.EntityStatus) and not st.success:
                    raise base.CommandError(f'Failed to remove collection "{st.entity_uid}": {st.message}')


class PedmCollectionConnectCommand(base.ArgparseCommand):
    def __init__(self):
        parser = argparse.ArgumentParser(prog='link', description='Link values to PEDM collection')
        parser.add_argument('--collection', '-c', dest='collection', action='store',
                            help='Parent collection UID or name')
        parser.add_argument('--link-type', dest='link_type', action='store', required=True,
                            choices=['agent', 'policy', 'collection'], help='collection type filter')
        parser.add_argument('links', nargs='+', help='Link UIDs or names')
        super().__init__(parser)

    def execute(self, context: KeeperParams, **kwargs) -> None:
        plugin = admin_plugin.get_pedm_plugin(context)

        col_name = kwargs.get('collection')
        collections = PedmUtils.resolve_existing_collections(plugin, [col_name])
        if len(collections) != 1:
            raise base.CommandError(f'Could not resolve a single collection: {col_name}')
        collection = collections[0]
        link_type = kwargs.get('link_type')
        link_names: Any = kwargs.get('links')
        links: List[str] = []
        collection_link_type: int
        if link_type == 'collection':
            coll_links = PedmUtils.resolve_existing_collections(plugin, link_names)
            links.extend((x.collection_uid for x in coll_links))
            collection_link_type = pedm_pb2.CLT_COLLECTION
        elif link_type == 'agent':
            for agent_name in link_names:
                agent = PedmUtils.resolve_single_agent(plugin, agent_name)
                links.append(agent.agent_uid)
            collection_link_type = pedm_pb2.CLT_AGENT
        elif link_type == 'policy':
            pol_links = PedmUtils.resolve_existing_policies(plugin, link_names)
            links.extend((x.policy_uid for x in pol_links))
            collection_link_type = pedm_pb2.CLT_POLICY
        else:
            raise base.CommandError(f'Unknown link type: {link_type}')

        to_add = [admin_types.CollectionLink(
            collection_uid=collection.collection_uid, link_uid=x, link_type=collection_link_type) for x in links]

        status = plugin.set_collection_links(set_links=to_add)
        if len(status.add) > 0:
            for st in status.add:
                if isinstance(st, admin_types.LinkStatus) and not st.success:
                    raise base.CommandError(f'Failed to set collection link "{st.object_uid}": {st.message}')


class PedmCollectionDisconnectCommand(base.ArgparseCommand):
    def __init__(self):
        parser = argparse.ArgumentParser(prog='unlink', description='Unlink values from PEDM collections')
        parser.add_argument('--collection', '-c', dest='collection', action='store',
                            help='Parent collection UID or name')
        parser.add_argument('-f', '--force', dest='force', action='store_true',
                            help='do not prompt for confirmation')
        parser.add_argument('links', nargs='+', help='UIDs to unlink')
        super().__init__(parser)

    def execute(self, context: KeeperParams, **kwargs) -> None:
        plugin = admin_plugin.get_pedm_plugin(context)

        col_name = kwargs.get('collection')
        collections = PedmUtils.resolve_existing_collections(plugin, [col_name])
        if len(collections) != 1:
            raise base.CommandError(f'Could not resolve a single collection: {col_name}')
        collection = collections[0]

        existing_links= list(x for x in plugin.storage.collection_links.get_links_for_subject(collection.collection_uid))
        links: Any = kwargs.get('links')
        to_unlink: Set[str] = set(links)

        to_remove: List[admin_types.CollectionLink] = []
        for link in existing_links:
            link_uid = link.link_uid
            if link_uid in to_unlink:
                to_remove.append(admin_types.CollectionLink(
                    collection_uid=collection.collection_uid,
                    link_uid=link_uid,
                    link_type=link.link_type)     # type: ignore
                )
                to_unlink.remove(link_uid)

        if len(to_unlink) > 0:
            utils.get_logger().info(f'{len(to_unlink)} link(s) cannot be removed from collection: {col_name}')

        if len(to_remove) == 0:
            return

        force = kwargs.get('force') is True
        if not force:
            answer = prompt_utils.user_choice(
                f'Do you want to remove {len(to_remove)} link(s)?', 'yN', default='n')
            if answer.lower() not in ('y', 'yes'):
                return

        status = plugin.set_collection_links(unset_links=to_remove)
        if len(status.remove) > 0:
            for st in status.remove:
                if isinstance(st, admin_types.LinkStatus) and not st.success:
                    raise base.CommandError(f'Failed to unset collection link "{st.object_uid}": {st.message}')


class PedmCollectionListCommand(base.ArgparseCommand):
    def __init__(self):
        parser = argparse.ArgumentParser(prog='list', description='List PEDM collections',
                                         parents=[base.report_output_parser])
        parser.add_argument('-v', '--verbose', dest='verbose', action='store_true',
                            help='print verbose information')
        parser.add_argument('--type', dest='type', action='store', type=int,
                            help='collection type filter')
        parser.add_argument('--pattern', dest='pattern', action='store',
                            help='collection search pattern')

        super().__init__(parser)

    def execute(self, context: KeeperParams, **kwargs) -> Any:
        plugin = admin_plugin.get_pedm_plugin(context)

        table: List[List[Any]] = []
        row: List[Any]
        collection_type: Optional[int] = kwargs.get('type')
        verbose = kwargs.get('verbose') is True
        pattern = kwargs.get('pattern')

        if isinstance(collection_type, int):
            col_dict: Dict[str, List[admin_storage.PedmStorageCollectionLink]] = {}
            for col in plugin.collections.get_all_entities():
                if col.collection_type != collection_type:
                    continue
                col_dict[col.collection_uid] = list(plugin.storage.collection_links.get_links_for_subject(col.collection_uid))

            headers = ['collection_uid', 'value']
            if verbose:
                headers.extend(['link_info'])
            else:
                headers.extend(['link_count'])
            for (collection_uid, links) in col_dict.items():
                collection = plugin.collections.get_entity(collection_uid)
                if not collection:
                    continue
                cv = [f'{k}={v}' for k, v in collection.collection_data.items()]
                row = [collection_uid, cv]
                if verbose:
                    link_info = [f'{x.link_uid} ({pedm_shared.collection_link_type_to_name(x.link_type)})' for x in links]
                    row.append(link_info)
                else:
                    row.append(len(links))
                table.append(row)
        else:
            type_dict: Dict[int, List[admin_types.PedmCollection]] = {}
            for col in plugin.collections.get_all_entities():
                if col.collection_type not in type_dict:
                    type_dict[col.collection_type] = []
                type_dict[col.collection_type].append(col)

            headers = ['id', 'collection_type']
            if verbose:
                headers.extend(['collection_uid', 'value'])
            else:
                headers.extend(['value_count'])

            for (col_type, collections) in type_dict.items():
                col_type_name = pedm_shared.collection_type_to_name(col_type)
                if verbose:
                    for collection in collections:
                        cv = [f'{k}={v}' for k, v in collection.collection_data.items()]
                        table.append([col_type, col_type_name, collection.collection_uid, cv])
                else:
                    table.append([col_type, col_type_name, len(collections)])

        regex: Optional[Pattern[str]] = re.compile(fnmatch.translate(f'*{pattern}*')) if pattern else None
        if regex is not None:
            def any_match(row: Any) -> bool:
                if not row:
                    return False
                if not isinstance(row, list):
                    return False

                match = False
                for column in row:
                    column_values = []
                    if isinstance(column, list):
                        column_values.extend([x for x in column if isinstance(x, str)])
                    elif isinstance(column, str):
                        column_values.append(column)
                    match = any((True for x in column_values if regex.match(x)))
                    if match:
                        break
                return match

            table = [x for x in table if any_match(x)]

        table.sort(key=lambda x: x[0])
        fmt = kwargs.get('format')
        if fmt != 'json':
            headers = [report_utils.field_to_title(x) for x in headers]
        return report_utils.dump_report_data(table, headers, column_width=80, fmt=fmt, filename=kwargs.get('output'))


class PedmCollectionViewCommand(base.ArgparseCommand):
    def __init__(self):
        parser = argparse.ArgumentParser(prog='view', description='Show PEDM collection details',
                                         parents=[base.report_output_parser])
        parser.add_argument('-v', '--verbose', dest='verbose', action='store_true',
                            help='print verbose information')
        parser.add_argument('--link', dest='link', action='append', help='Show link details')
        parser.add_argument('collection',  nargs='+', help='Collection UID')

        super().__init__(parser)

    def execute(self, context: KeeperParams, **kwargs) -> Any:
        plugin = admin_plugin.get_pedm_plugin(context)

        collection_uid = kwargs.get('collection')
        if isinstance(collection_uid, str):
            collection_uid = [collection_uid]
        if not collection_uid:
            return

        collections: Dict[str, admin_types.PedmCollection] = {}

        for uid in collection_uid:
            coll = plugin.collections.get_entity(uid)
            if coll:
                collections[uid] = coll

        link_info: List[str] = []
        agent_link_data: Dict[Tuple[str, str], Dict[str, Any]] = {}
        link = kwargs.get('link')
        if isinstance(link, str):
            link = [link]
        if isinstance(link, list) and len(link) > 0:
            links: List[admin_types.CollectionLink] = []
            for c_uid in collection_uid:
                for l_uid in link:
                    cl = plugin.storage.collection_links.get_link(c_uid, l_uid)
                    if cl:
                        links.append(admin_types.CollectionLink(
                            collection_uid=c_uid, link_type=cl.link_type, link_uid=l_uid))
            if len(links) > 0:
                for cld in plugin.get_collection_links(links=links):
                    if not cld.link_data:
                        continue
                    collection_uid = cld.collection_link.collection_uid
                    link_uid = cld.collection_link.link_uid
                    try:
                        agent_data = json.loads(crypto.decrypt_aes_v2(cld.link_data, plugin.agent_key))
                        agent_link_data[(collection_uid, link_uid)] = agent_data
                    except:
                        pass
                link_info = list({x[1] for x in agent_link_data.keys()})

        verbose = kwargs.get('verbose') is True
        headers = ['collection_uid', 'collection_type', 'collection_value']
        if len(link_info) > 0:
            headers.extend((f'"{x}"' for x in link_info))
        else:
            if verbose:
                headers.append('link_uid')
            else:
                headers.append('link_count')
        table = []
        row: List[Any]
        for collection_uid, coll in collections.items():
            row = [collection_uid]
            if coll:
                collection_type = f'{pedm_shared.collection_type_to_name(coll.collection_type)} ({coll.collection_type})'
                row.append(collection_type)
                collection_value = [f'{k}={v}' for k, v in coll.collection_data.items()]
                row.append(collection_value)

                if len(link_info) > 0:
                    for link in link_info:
                        ld = agent_link_data[(coll.collection_uid, link)]
                        if ld:
                            row.append([f'{x[0]}={x[1]}' for x in ld.items()])
                        else:
                            row.append(None)
                else:
                    link_titles = list((f'{x.link_uid} ({pedm_shared.collection_link_type_to_name(x.link_type)})'
                                  for x in plugin.storage.collection_links.get_links_for_subject(collection_uid)))
                    if verbose:
                        row.append(link_titles)
                    else:
                        row.append(len(link_titles))
                table.append(row)

        table.sort(key=lambda x: x[0])
        fmt = kwargs.get('format')
        if fmt != 'json':
            headers = [report_utils.field_to_title(x) for x in headers]
        column_width = None if verbose else 50
        return report_utils.dump_report_data(table, headers, column_width=column_width, fmt=fmt, filename=kwargs.get('output'))


class PedmApprovalCommand(base.GroupCommandNew):
    def __init__(self):
        super().__init__('Manage PEDM approval requests and approvals')
        self.register_command_new(PedmApprovalListCommand(), 'list', 'l')
        self.register_command_new(PedmApprovalViewCommand(), 'view')
        self.register_command_new(PedmApprovalStatusCommand(), 'action', 'a')
        self.default_verb = 'list'


class PedmApprovalViewCommand(base.ArgparseCommand):
    def __init__(self):
        parser = argparse.ArgumentParser(prog='view', parents=[base.json_output_parser], description='View PEDM approval')
        parser.add_argument('approval', help='Approval UID')
        super().__init__(parser)

    def execute(self, context: KeeperParams, **kwargs) -> Any:
        plugin = admin_plugin.get_pedm_plugin(context)

        approval = PedmUtils.resolve_single_approval(plugin, kwargs.get('approval'))
        a_status = plugin.storage.approval_status.get_entity(approval.approval_uid)
        headers = ['approval_uid', 'approval_type', 'status', 'agent_uid', 'account_info', 'application_info', 'justification', 'expire_in', 'created']
        approval_type = pedm_shared.approval_type_to_name(approval.approval_type)
        approval_status = pedm_shared.approval_status_to_name(
            a_status.approval_status if a_status else NotificationCenter_pb2.NAS_UNSPECIFIED,
<<<<<<< HEAD
            approval.created
=======
            approval.created,
            approval.expire_in
>>>>>>> d238d6b7
        )

        row = [approval.approval_uid, approval_type, approval_status, approval.agent_uid, approval.account_info,
               approval.application_info, approval.justification, approval.expire_in, approval.created]

        fmt = kwargs.get('format')
        if fmt == 'json':
            table = [row]
        else:
            headers = [report_utils.field_to_title(x) for x in headers]
            table = [[x[0], x[1]] for x in zip(headers, row)]
            headers = [report_utils.field_to_title(x) for x in ['property', 'value']]
        return report_utils.dump_report_data(table, headers, fmt=fmt, filename=kwargs.get('output'))

class PedmApprovalListCommand(base.ArgparseCommand):
    def __init__(self):
        parser = argparse.ArgumentParser(prog='list', description='List PEDM approval requests',
                                         parents=[base.report_output_parser])
        parser.add_argument('--type', dest='type', action='store', choices=['approved', 'denied', 'pending', 'expired'],
                            help='approval type filter')

        super().__init__(parser)

    def execute(self, context: KeeperParams, **kwargs) -> Any:
        plugin = admin_plugin.get_pedm_plugin(context)

        approval_type = kwargs.get('type')
        if isinstance(approval_type, str):
            approval_type = approval_type.lower()
        else:
            approval_type = None
        table: List[List[Any]] = []
        headers = ['approval_uid', 'approval_type', 'status', 'agent_uid', 'account_info', 'application_info', 'justification', 'expire_in', 'created']
        for approval in plugin.approvals.get_all_entities():
            approval_uid = approval.approval_uid
            a_status = plugin.storage.approval_status.get_entity(approval_uid)
            status = pedm_shared.approval_status_to_name(
                a_status.approval_status if a_status else NotificationCenter_pb2.NAS_UNSPECIFIED,
<<<<<<< HEAD
                approval.created
=======
                approval.created,
                approval.expire_in
>>>>>>> d238d6b7
            )
            if approval_type and approval_type != status.lower():
                continue

            account_info = [y[:30] for y in (f'{k}={v}' for k, v in approval.account_info.items())]
            application_info = [y[:30] for y in (f'{k}={v}' for k, v in approval.application_info.items())]
            table.append([approval.approval_uid, pedm_shared.approval_type_to_name(approval.approval_type),
                          status, approval.agent_uid, account_info, application_info, approval.justification,
                          approval.expire_in, approval.created])

        table.sort(key=lambda x: x[8], reverse=True)
        fmt = kwargs.get('format')
        if fmt != 'json':
            headers = [report_utils.field_to_title(x) for x in headers]
        return report_utils.dump_report_data(table, headers, fmt=fmt, filename=kwargs.get('output'))


class PedmApprovalStatusCommand(base.ArgparseCommand):
    def __init__(self):
        parser = argparse.ArgumentParser(prog='action', description='Modify PEDM approval requests')
        parser.add_argument('--approve', dest='approve', action='append',
                            help='Request UIDs for approval')
        parser.add_argument('--deny', dest='deny', action='append',
                            help='Request UIDs for denial')
        parser.add_argument('--remove', dest='remove', action='append',
                            help='Request UIDs for removal. UID, @approved, @denied, @expired, @pending')
        super().__init__(parser)

    def execute(self, context: KeeperParams, **kwargs) -> None:
        plugin = admin_plugin.get_pedm_plugin(context)

        logger = utils.get_logger()
        def verify_uid(uids: Any) -> Optional[List[bytes]]:
            if isinstance(uids, str):
                uids = [uids]
            if isinstance(uids, list):
                to_uid = []
                for uid in uids:
                    approve_uid = utils.base64_url_decode(uid)
                    if len(approve_uid) == 16:
                        to_uid.append(approve_uid)
                    else:
                        logger.warning(f'Invalid UID: {uid}')
                if len(to_uid) > 0:
                    return to_uid
            return None

        to_approve = verify_uid(kwargs.get('approve'))
        to_deny = verify_uid(kwargs.get('deny'))
        to_remove = kwargs.get('remove')
        expire_ts = int(datetime.datetime.now().timestamp() * 1000)
        if to_remove:
            if isinstance(to_remove, str):
                to_remove = [to_remove]
            to_remove_set: Set[bytes] = set()
            to_resolve = []
            for uid in to_remove:
                if uid == '@approved':
                    to_remove_set.update(
                        (utils.base64_url_decode(x.approval_uid) for x in plugin.storage.approval_status.get_all_entities() if x.approval_status == NotificationCenter_pb2.NAS_APPROVED))
                elif uid == '@denied':
                    to_remove_set.update(
                        (utils.base64_url_decode(x.approval_uid) for x in plugin.storage.approval_status.get_all_entities() if x.approval_status == NotificationCenter_pb2.NAS_DENIED))
                elif uid == '@pending':
                    to_remove_set.update(
                        (utils.base64_url_decode(x.approval_uid) for x in plugin.storage.approval_status.get_all_entities() if x.approval_status == NotificationCenter_pb2.NAS_UNSPECIFIED and x.modified >= expire_ts))
                elif uid == '@expired':
                    to_remove_set.update(
                        (utils.base64_url_decode(x.approval_uid) for x in plugin.storage.approval_status.get_all_entities() if x.approval_status == NotificationCenter_pb2.NAS_UNSPECIFIED and x.modified < expire_ts))
                else:
                    to_resolve.append(uid)
            if len(to_resolve) > 0:
                to_remove = verify_uid(to_resolve)
                if isinstance(to_remove, list):
                    to_remove_set.update(to_remove)
            to_remove = list(to_remove_set)

        if to_approve or to_deny or to_remove:
            status_rs = plugin.modify_approvals(to_approve=to_approve, to_deny=to_deny, to_remove=to_remove)
            if status_rs.add:
                for status in status_rs.add:
                    if not status.success:
                        if isinstance(status, admin_types.EntityStatus):
                            logger.warning(f'Failed to approved "{status.entity_uid}": {status.message}')
            if status_rs.update:
                for status in status_rs.update:
                    if not status.success:
                        if isinstance(status, admin_types.EntityStatus):
                            logger.warning(f'Failed to deny "{status.entity_uid}": {status.message}')
            if status_rs.remove:
                for status in status_rs.remove:
                    if not status.success:
                        if isinstance(status, admin_types.EntityStatus):
                            logger.warning(f'Failed to remove "{status.entity_uid}": {status.message}')<|MERGE_RESOLUTION|>--- conflicted
+++ resolved
@@ -1750,12 +1750,8 @@
         approval_type = pedm_shared.approval_type_to_name(approval.approval_type)
         approval_status = pedm_shared.approval_status_to_name(
             a_status.approval_status if a_status else NotificationCenter_pb2.NAS_UNSPECIFIED,
-<<<<<<< HEAD
-            approval.created
-=======
             approval.created,
             approval.expire_in
->>>>>>> d238d6b7
         )
 
         row = [approval.approval_uid, approval_type, approval_status, approval.agent_uid, approval.account_info,
@@ -1794,12 +1790,8 @@
             a_status = plugin.storage.approval_status.get_entity(approval_uid)
             status = pedm_shared.approval_status_to_name(
                 a_status.approval_status if a_status else NotificationCenter_pb2.NAS_UNSPECIFIED,
-<<<<<<< HEAD
-                approval.created
-=======
                 approval.created,
                 approval.expire_in
->>>>>>> d238d6b7
             )
             if approval_type and approval_type != status.lower():
                 continue
