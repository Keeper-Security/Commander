--- conflicted
+++ resolved
@@ -1600,11 +1600,7 @@
                 headers.append('Fields')
 
         for c in configurations:  # type: vault.TypedRecord
-<<<<<<< HEAD
-            if c.record_type in ('pamAwsConfiguration', 'pamAzureConfiguration', 'pamDomainConfiguration', 'pamNetworkConfiguration', 'pamOciConfiguration'):
-=======
             if c.record_type in ('pamAwsConfiguration', 'pamAzureConfiguration', 'pamGcpConfiguration', 'pamDomainConfiguration', 'pamNetworkConfiguration', 'pamOciConfiguration'):
->>>>>>> db0dc8bf
                 facade.record = c
                 shared_folder_parents = find_parent_top_folder(params, c.record_uid)
                 if shared_folder_parents:
