--- conflicted
+++ resolved
@@ -93,11 +93,8 @@
         self.register_command('rotation', PAMRotationCommand(), 'Manage Rotations', 'r')
         self.register_command('action', GatewayActionCommand(), 'Execute action on the Gateway', 'a')
         self.register_command('tunnel', PAMTunnelCommand(), 'Manage Tunnels', 't')
-<<<<<<< HEAD
         self.register_command('split', PAMSplitCommand(), 'Split credentials from legacy PAM Machine', 's')
-=======
         self.register_command('legacy', PAMLegacyCommand(), 'Switch to legacy PAM commands')
->>>>>>> fba591f2
 
 
 class PAMGatewayCommand(GroupCommand):
@@ -228,7 +225,7 @@
 
         command_payload = {
             'action': action,
-            # 'args': command_arr[1:] if len(command_arr) > 1 else []
+            # 'args': command_arr[1:] if len(command_arr) F 1 else []
             'kwargs': kwargs
         }
 
