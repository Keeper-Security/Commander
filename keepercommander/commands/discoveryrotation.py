--- conflicted
+++ resolved
@@ -67,7 +67,6 @@
         self.register_command('config', PAMConfigurationsCommand(), 'Manage PAM Configurations', 'c')
         self.register_command('rotation', PAMRotationCommand(), 'Manage Rotations', 'r')
         self.register_command('action', GatewayActionCommand(), 'Execute action on the Gateway', 'a')
-        self.register_command('tunnel', PAMTunnelCommand(), 'Manage Tunnels', 't')
 
 
 class PAMGatewayCommand(GroupCommand):
@@ -127,6 +126,7 @@
         self.register_command('job-cancel', PAMGatewayActionJobCommand(), 'View Job details', 'jc')
 
         # self.register_command('job-list', DRCmdListJobs(), 'List Running jobs')
+        # self.register_command('tunnel', DRTunnelCommand(), 'Tunnel to the server')
 
 
 class PAMCmdListJobs(Command):
@@ -1568,7 +1568,6 @@
 
     pam_cmd_parser.add_argument('--verbose', '-v', required=False, dest='verbose', action='store',
                                 help='Print out more details about the tunnel', default=False, type=bool)
-<<<<<<< HEAD
 
     def get_parser(self):
         return PAMTunnelListCommand.pam_cmd_parser
@@ -1609,48 +1608,6 @@
             logging.warning(f"{bcolors.OKBLUE}No Tunnels running{bcolors.ENDC}")
             return
 
-=======
-
-    def get_parser(self):
-        return PAMTunnelListCommand.pam_cmd_parser
-
-    def execute(self, params, **kwargs):
-        def print_thread(thread, verbose):
-            # {"thread": t, "host": host, "port": port, "name": listener_name, "started": datetime.now(),
-            # "record_uid": record_uid}
-            run_time = None
-            hours = 0
-            minutes = 0
-            seconds = 0
-            if thread.get('started'):
-                run_time = datetime.now() - thread.get('started')
-                hours, remainder = divmod(run_time.seconds, 3600)
-                minutes, seconds = divmod(remainder, 60)
-
-            text_line = f"{bcolors.OKGREEN}Tunnel {thread.get('name', '')} '{thread.get('convo_id', '')}'"
-            text_line += f", Host: {thread.get('host')}" if thread.get('host') else ''
-            text_line += f", Port: {thread.get('port')}" if thread.get('port') else ''
-            text_line += f", Record UID: {thread.get('record_uid')}" if thread.get('record_uid') else ''
-            text_line += f", Up time:"
-            if run_time:
-                text_line += f" days {run_time.days}" if run_time.days > 0 else ''
-                text_line += f" hours {hours}" if hours > 0 or run_time.days > 0 else ''
-            text_line += f" minutes {minutes}"
-            text_line += f" seconds {seconds}"
-            if verbose:
-                text_line += f", Public Key: {thread.get('entrance').gateway_public_key_bytes}"
-            text_line += f"{bcolors.ENDC}"
-            print(text_line)
-
-        convo_id = kwargs.get('convo_id', None)
-        verbose = kwargs.get('verbose', None)
-        record_uid = kwargs.get('record_uid', None)
-
-        if not params.tunnel_threads:
-            logging.warning(f"{bcolors.OKBLUE}No Tunnels running{bcolors.ENDC}")
-            return
-
->>>>>>> e67325f3
         if convo_id:
             if convo_id in params.tunnel_threads:
                 print_thread(params.tunnel_threads[convo_id], verbose)
@@ -1680,7 +1637,6 @@
         tunnel_data = params.tunnel_threads.get(convo_id, None)
         if not tunnel_data:
             return
-<<<<<<< HEAD
 
         for task_name in ["ws_reader", "ws_writer", "connect"]:
             task = tunnel_data.get(task_name)
@@ -1691,18 +1647,6 @@
         del params.tunnel_threads[convo_id]
         print(f"Cleaned up data for {convo_id}")
 
-=======
-
-        for task_name in ["ws_reader", "ws_writer", "connect"]:
-            task = tunnel_data.get(task_name)
-            if task:
-                task.cancel()
-                print(f"Cancelled {task_name} for {convo_id}")
-
-        del params.tunnel_threads[convo_id]
-        print(f"Cleaned up data for {convo_id}")
-
->>>>>>> e67325f3
         if convo_id in params.tunnel_threads_queue:
             del params.tunnel_threads_queue[convo_id]
             print(f"{bcolors.OKBLUE}{convo_id} Queue cleaned up{bcolors.ENDC}")
@@ -1757,7 +1701,6 @@
             except Exception as e:
                 print(f'    {bcolors.WARNING}Exiting due to exception: {e}{bcolors.ENDC}')
                 return
-<<<<<<< HEAD
         else:
             print(f'    {bcolors.FAIL}Invalid conversation ID{bcolors.ENDC}')
             return
@@ -1868,118 +1811,6 @@
         if params.rest_context.server_key_id < 7:
             encrypted_transmission_key = crypto.encrypt_rsa(transmission_key, server_public_key)
         else:
-=======
-        else:
-            print(f'    {bcolors.FAIL}Invalid conversation ID{bcolors.ENDC}')
-            return
-
-
-class SocketNotConnectedException(Exception):
-    pass
-
-
-def retrieve_gateway_public_key(gateway_uid, params, api, utils) -> bytes:
-    gateway_uid_bytes = utils.base64_url_decode(gateway_uid)
-    get_ksm_pubkeys_rq = GetKsmPublicKeysRequest()
-    get_ksm_pubkeys_rq.controllerUids.append(gateway_uid_bytes)
-    get_ksm_pubkeys_rs = api.communicate_rest(params, get_ksm_pubkeys_rq, 'vault/get_ksm_public_keys',
-                                              rs_type=GetKsmPublicKeysResponse)
-
-    if len(get_ksm_pubkeys_rs.keyResponses) == 0:
-        # No keys found
-        print(f"{bcolors.FAIL}No keys found for gateway {gateway_uid}{bcolors.ENDC}")
-        return b''
-    try:
-        gateway_public_key_bytes = get_ksm_pubkeys_rs.keyResponses[0].publicKey
-    except Exception as e:
-        # No public key found
-        print(f"{bcolors.FAIL}Error getting public key for gateway {gateway_uid}: {e}{bcolors.ENDC}")
-        gateway_public_key_bytes = b''
-
-    return gateway_public_key_bytes
-
-
-class PAMTunnelStartCommand(Command):
-    pam_cmd_parser = argparse.ArgumentParser(prog='dr-port-forward-command')
-    pam_cmd_parser.add_argument('--gateway', '-g', required=False, dest='gateway', action='store',
-                                help='Used to list all tunnels for the given Gateway UID')
-    pam_cmd_parser.add_argument('--uid', '-u', required=True, dest='record_uid', action='store',
-                                help='Filter list with UID of the PAM record that was used to create the tunnel')
-    pam_cmd_parser.add_argument('--host', '-o', required=False, dest='host', action='store', default=None,
-                                help='The address on which the server will be accepting connections. It could be an '
-                                     'IP address or a hostname. '
-                                     'Ex. if set to 127.0.0.1 then only connections from the same machine will be '
-                                     'accepted. By default, if nothing is set, which means that the server will accept '
-                                     'connections from any IP address.')
-    pam_cmd_parser.add_argument('--port', '-p', required=False, dest='port', action='store',
-                                type=int, default=0,
-                                help='The port number on which the server will be listening for incoming connections. '
-                                     'If not set, random open port on the machine will be used.')
-    pam_cmd_parser.add_argument('--remote-port', '-rp', required=False, dest='rport', action='store',
-                                type=int, default=0,
-                                help='The remote port number to which the traffic will be forwarded.')
-    pam_cmd_parser.add_argument('--listener-name', '-l', required=False, dest='listener_name',
-                                action='store', default="Keeper PAM Tunnel", help='The name of the listener.')
-
-    def get_parser(self):
-        return PAMTunnelStartCommand.pam_cmd_parser
-
-    class QueueHandler(logging.Handler):
-        # Custom logging handler that will put messages into a queue of the tunnel threads
-        def __init__(self, log_queue):
-            super().__init__()
-            self.log_queue = log_queue
-
-        def emit(self, record):
-            log_entry = self.format(record)
-            try:
-                self.log_queue.put_nowait(log_entry)
-            except queue.Full:
-                # If the queue is full, remove the oldest (first) item
-                self.log_queue.get_nowait()
-                # Then add the new log entry
-                self.log_queue.put_nowait(log_entry)
-
-    def setup_logging(self, convo_id, log_queue, logging_level):
-        logger = logging.getLogger(convo_id)
-        logger.setLevel(logging_level)
-        logger.propagate = False
-        queue_handler = self.QueueHandler(log_queue)
-        logger.addHandler(queue_handler)
-        logger.debug("Logging setup complete.")
-        return logger
-
-    def tunnel_cleanup(self, params, convo_id):
-        tunnel_data = params.tunnel_threads.get(convo_id, None)
-        if not tunnel_data:
-            return
-
-        for task_name in ["ws_reader", "ws_writer", "connect"]:
-            task = tunnel_data.get(task_name)
-            if task:
-                task.cancel()
-                print(f"Cancelled {task_name} for {convo_id}")
-
-        del params.tunnel_threads[convo_id]
-        print(f"Cleaned up data for {convo_id}")
-
-        if convo_id in params.tunnel_threads_queue:
-            del params.tunnel_threads_queue[convo_id]
-            print(f"{bcolors.OKBLUE}{convo_id} Queue cleaned up{bcolors.ENDC}")
-
-    async def connect(self, params, record_uid, convo_id, gateway_uid, host, port, listener_name,
-                      log_queue, gateway_public_key_bytes, client_private_key):
-
-        # Setup custom logging to put logs into log_queue
-        logger = self.setup_logging(convo_id, log_queue, logging.getLogger().getEffectiveLevel())
-
-        transmission_key = utils.generate_aes_key()
-        server_public_key = rest_api.SERVER_PUBLIC_KEYS[params.rest_context.server_key_id]
-
-        if params.rest_context.server_key_id < 7:
-            encrypted_transmission_key = crypto.encrypt_rsa(transmission_key, server_public_key)
-        else:
->>>>>>> e67325f3
             encrypted_transmission_key = crypto.encrypt_ec(transmission_key, server_public_key)
         encrypted_session_token = crypto.encrypt_aes_v2(utils.base64_url_decode(params.session_token), transmission_key)
         router_url = get_router_ws_url(params)
@@ -2104,12 +1935,6 @@
 
         gateway_public_key_bytes = retrieve_gateway_public_key(gateway_uid, params, api, utils)
 
-<<<<<<< HEAD
-=======
-        # TODO remove debug code
-        print("PUBLIC KEY FOUND: ", gateway_public_key_bytes)
-
->>>>>>> e67325f3
         record = params.record_cache.get(record_uid)
         if not record:
             print(f"{bcolors.FAIL}Record {record_uid} not found.{bcolors.ENDC}")
