--- conflicted
+++ resolved
@@ -6,10 +6,7 @@
 from ...discovery_common.user_service import UserService
 from ...discovery_common.constants import PAM_MACHINE
 from ...keeper_dag import EdgeType
-<<<<<<< HEAD
-=======
 from ... import __version__
->>>>>>> ff4c93c2
 from typing import Optional, TYPE_CHECKING
 
 if TYPE_CHECKING:
