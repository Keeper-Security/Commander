--- conflicted
+++ resolved
@@ -19,18 +19,15 @@
 import hashlib
 import logging
 import urllib.parse
-<<<<<<< HEAD
 import binascii
 
 from google.protobuf.json_format import MessageToJson
 
 from . import rest_api, APIRequest_pb2 as proto, record_pb2 as records, loginv3
 from .proto import client_pb2
-=======
 from datetime import datetime
 
-from . import constants, rest_api, APIRequest_pb2 as proto, record_pb2 as records, loginv3, utils, crypto
->>>>>>> c63d06dc
+from . import constants, utils, crypto
 from .subfolder import BaseFolderNode, UserFolderNode, SharedFolderNode, SharedFolderFolderNode, RootFolderNode
 from .record import Record
 from .shared_folder import SharedFolder
@@ -40,7 +37,6 @@
 from .display import bcolors
 from keepercommander.recordv3 import RecordV3
 from .ttk import TTK
-from . import crypto
 import cryptography.exceptions
 
 from Cryptodome import Random
