--- conflicted
+++ resolved
@@ -105,27 +105,16 @@
         return 'Custom'
     return 'Other'
 
-<<<<<<< HEAD
-def approval_status_to_name(approval_status: int, created: datetime.datetime) -> str:
-    expired_ts = datetime.datetime.now() - datetime.timedelta(hours=5)
-=======
 def approval_status_to_name(approval_status: int, created: datetime.datetime, expire_in: int) -> str:
->>>>>>> d238d6b7
     if approval_status == NotificationCenter_pb2.NAS_APPROVED:
         return 'Approved'
     elif approval_status == NotificationCenter_pb2.NAS_DENIED:
         return 'Denied'
     elif approval_status == NotificationCenter_pb2.NAS_UNSPECIFIED:
-<<<<<<< HEAD
-        if expired_ts > created:
-            return 'Expired'
-        return 'Pending'
-=======
         status = 'Pending'
         expire_time = created + datetime.timedelta(minutes=expire_in)
         if expire_time < datetime.datetime.now():
             status = 'Expired'
         return status
->>>>>>> d238d6b7
     else:
         return 'Unsupported'