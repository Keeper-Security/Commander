#  _  __  
# | |/ /___ ___ _ __  ___ _ _ ®
# | ' </ -_) -_) '_ \/ -_) '_|
# |_|\_\___\___| .__/\___|_|
#              |_|            
#
# Keeper Commander 
# Contact: ops@keepersecurity.com
#
import os
import sqlite3
import threading
import warnings
from datetime import datetime
from typing import Dict, NamedTuple, Optional, Set
from urllib.parse import urlparse, urlunparse

from urllib3.exceptions import InsecureRequestWarning

LAST_RECORD_UID = 'last_record_uid'
LAST_SHARED_FOLDER_UID = 'last_shared_folder_uid'
LAST_FOLDER_UID = 'last_folder_uid'
LAST_TEAM_UID = 'last_team_uid'


class PublicKeys(NamedTuple):
    rsa: bytes = b''
    ec: bytes = b''
    aes: bytes = b''


class RecordOwner(NamedTuple):
    owner: bool
    account_uid: str


class RestApiContext:
    def __init__(self, server='https://keepersecurity.com/api/v2/', locale='en_US'):
        self.server_base = server
        self.transmission_key = None
        self.__server_key_id = 7
        self.locale = locale
        self.__store_server_key = False
        self.proxies = None
        self._certificate_check = True
        self.fail_on_throttle = False

    def __get_server_base(self):
        return self.__server_base

    def __set_server_base(self, value):    # type: (str) -> None
        if not value.startswith('http'):
            value = 'https://' + value
        p = urlparse(value)
        self.__server_base = urlunparse((p.scheme or 'https', p.netloc, '/api/rest/', None, None, None))

    def __get_server_key_id(self):
        return self.__server_key_id

    def __set_server_key_id(self, key_id):
        self.__server_key_id = key_id
        self.__store_server_key = True

    def __get_store_server_key(self):
        return self.__store_server_key

    def set_proxy(self, proxy_server):
        if proxy_server:
            self.proxies = {
                'http': proxy_server,
                'https': proxy_server
            }
        else:
            self.proxies = None

    @property
    def certificate_check(self):
        return self._certificate_check

    @certificate_check.setter
    def certificate_check(self, value):
        if isinstance(value, bool):
            self._certificate_check = value
            if value:
                warnings.simplefilter('default', InsecureRequestWarning)
            else:
                warnings.simplefilter('ignore', InsecureRequestWarning)

    server_base = property(__get_server_base, __set_server_base)
    server_key_id = property(__get_server_key_id, __set_server_key_id)
    store_server_key = property(__get_store_server_key)


class KeeperParams:
    """ Global storage of data during the session """

    def __init__(self, config_filename='', config=None, server='keepersecurity.com'):
        self.config_filename = config_filename
        self.config = config or {}
        self.auth_verifier = None
        self.__server = server
        self.user = ''
        self.password = ''
        self.commands = []
        self.plugins = []
        self.session_token = None
        self.data_key = None
        self.client_key = None
        self.rsa_key = None
        self.rsa_key2 = None
        self.ecc_key = None
        self.enterprise_ec_key = None
        self.enterprise_rsa_key = None
        self.revision = 0
        self.sync_down_token = None    # type: Optional[bytes]
        self.record_cache = {}
        self.meta_data_cache = {}
        self.non_shared_data_cache = {}
        self.shared_folder_cache = {}
        self.team_cache = {}
        self.share_object_cache = {}
        self.record_link_cache = {}
        self.record_rotation_cache = {}
        self.record_owner_cache = {}   # type: Dict[str, RecordOwner]
        self.key_cache = {}            # type: Dict[str, PublicKeys]
        self.available_team_cache = None
        self.user_cache = {}
        self.subfolder_cache = {}
        self.subfolder_record_cache = {}   # type: Dict[str, Set[str]]
        self.root_folder = None
        self.current_folder = None
        self.folder_cache = {}
        self.debug = False
        self.timedelay = 0
        self.sync_data = True
        self.license = None
        self.settings = None
        self.enforcements = None
        self.enterprise = None
        self.automators = None
        self.is_enterprise_admin = False
        self.enterprise_loader = None
        self.enterprise_id = 0
        self.msp_tree_key = None
        self.batch_mode = False
        self.__rest_context = RestApiContext(server=server)
        self.pending_share_requests = set()
        self.environment_variables = {}
        self.record_history = {}        # type: dict[str, (list[dict], int)]
        self.event_queue = []
        self.logout_timer = 0
        self.clone_code = None
        self.device_token = None
        self.device_private_key = None
        self.account_uid_bytes = None
        self.session_token_bytes = None
        self.record_type_cache = {}  # RT definitions only
        self.breach_watch = None
        self.breach_watch_records = {}
        self.breach_watch_security_data = {}
        self.security_score_data = {}
        self.sso_login_info = None
        self.__proxy = None
        self.ssh_agent = None
        self.unmask_all = False
        self.ws = None
        self.tube_registry = None  # Rust WebRTC tube registry instance
        self.forbid_rsa = False
        # TODO check if it can be deleted
        self.salt = None
        self.iterations = 0
        self.biometric = None
        self.service_mode = False  # Flag to indicate if running in service mode
<<<<<<< HEAD

=======
        self.thread_local = threading.local()
        self._pedm_plugin = None    # type:
>>>>>>> 4453485d

    def clear_session(self):
        self.auth_verifier = None
        self.user = ''
        self.password = ''
        self.commands.clear()
        self.session_token = None
        self.salt = None
        self.iterations = 0
        self.data_key = None
        self.client_key = None
        self.rsa_key = None
        self.rsa_key2 = None
        self.ecc_key = None
        self.enterprise_ec_key = None
        self.enterprise_rsa_key = None
        self.revision = 0
        self.sync_down_token = None
        self.record_cache.clear()
        self.meta_data_cache.clear()
        self.non_shared_data_cache.clear()
        self.shared_folder_cache.clear()
        self.team_cache.clear()
        self.share_object_cache.clear()
        self.record_link_cache.clear()
        self.record_rotation_cache.clear()
        self.record_owner_cache.clear()
        self.available_team_cache = None
        self.key_cache.clear()
        self.subfolder_cache .clear()
        self.subfolder_record_cache.clear()
        if self.folder_cache:
            self.folder_cache.clear()
        self.user_cache.clear()
        self.root_folder = None
        self.current_folder = None
        self.sync_data = True
        self.license = None
        self.settings = None
        self.enforcements = None
        self.is_enterprise_admin = False
        self.enterprise = None
        self.automators = None
        self.enterprise_loader = None
        self.enterprise_id = 0
        self.msp_tree_key = None
        self.pending_share_requests.clear()
        self.environment_variables.clear()
        self.record_history.clear()
        self.event_queue.clear()
        self.account_uid_bytes = None
        self.session_token_bytes = None
        self.record_type_cache = {}
        self.breach_watch = None
        self.breach_watch_records = {}
        self.breach_watch_security_data = {}
        self.security_score_data.clear()
        self.sso_login_info = None
        self.ws = None
        if self.ssh_agent:
            self.ssh_agent.close()
            self.ssh_agent = None
        if self.tube_registry:
            try:
                self.tube_registry.cleanup_all()
            except Exception:
                pass  # Ignore cleanup errors during session clear
            self.tube_registry = None
        self.forbid_rsa = False
        self.biometric = None
        self._pedm_plugin = None

    def __get_rest_context(self):   # type: () -> RestApiContext
        return self.__rest_context

    def __get_server(self):
        return self.__server

    def __set_server(self, value):
        self.__server = value
        self.__rest_context.server_base = value

    def __get_proxy(self):
        return self.__proxy

    def __set_proxy(self, value):
        self.__proxy = value
        self.__rest_context.set_proxy(self.__proxy)

    def queue_audit_event(self, name, **kwargs):
        # type: (str, ...) -> None
        if self.license and 'account_type' in self.license:
            if self.license['account_type'] == 2:
                self.event_queue.append({
                    'audit_event_type': name,
                    'inputs': {x: kwargs[x] for x in kwargs if x in {'record_uid', 'file_format', 'attachment_id', 'to_username'}}
                })

    proxy = property(__get_proxy, __set_proxy)
    server = property(__get_server, __set_server)
    rest_context = property(__get_rest_context)

    def get_share_account_timestamp(self):
        if isinstance(self.settings, dict):
            share_account_to = self.settings.get('share_account_to')
            must_perform_account_share_by = self.settings.get('must_perform_account_share_by')
            if isinstance(share_account_to, list) and len(share_account_to) > 0 and must_perform_account_share_by:
                if isinstance(must_perform_account_share_by, str):
                    if must_perform_account_share_by.isnumeric():
                        must_perform_account_share_by = int(must_perform_account_share_by)
                if isinstance(must_perform_account_share_by, int) and must_perform_account_share_by > 0:
                    return datetime.fromtimestamp(must_perform_account_share_by // 1000)
        return None

    def get_connection(self) -> sqlite3.Connection:
        if not hasattr(self.thread_local, 'sqlite_connection'):
            if self.config_filename:
                file_path = os.path.abspath(self.config_filename)
                file_path = os.path.dirname(file_path)
                file_path = os.path.join(file_path, 'keeper_db.sqlite')
            else:
                file_path = ':memory:'
            self.thread_local.sqlite_connection = sqlite3.Connection(file_path)
        return self.thread_local.sqlite_connection<|MERGE_RESOLUTION|>--- conflicted
+++ resolved
@@ -171,12 +171,8 @@
         self.iterations = 0
         self.biometric = None
         self.service_mode = False  # Flag to indicate if running in service mode
-<<<<<<< HEAD
-
-=======
         self.thread_local = threading.local()
         self._pedm_plugin = None    # type:
->>>>>>> 4453485d
 
     def clear_session(self):
         self.auth_verifier = None
