--- conflicted
+++ resolved
@@ -104,23 +104,18 @@
 
             elif resp.loginState == proto.REDIRECT_ONSITE_SSO \
                     or resp.loginState == proto.REDIRECT_CLOUD_SSO:
-<<<<<<< HEAD
                 logging.info(
                     bcolors.BOLD +
                     bcolors.OKGREEN +
-                    "\nSSO login not supported, will attempt to authenticate with your master password." +
+                    "\nSSO user detected. Attempting to authenticate with a master password." +
                     bcolors.ENDC +
-                    bcolors.ENDC,
+                    bcolors.ENDC
                 )
                 logging.info(
                     bcolors.OKBLUE +
-                    "(Note: If you have not set a master password, set one in your Vault via Settings -> Master Password)\n" +
-                    bcolors.ENDC,
+                    "(Note: SSO users can create a Master Password in Web Vault > Settings)\n" +
+                    bcolors.ENDC
                 )
-=======
-                logging.info(bcolors.BOLD + bcolors.OKGREEN + "\nSSO user detected. Attempting to authenticate with a master password." + bcolors.ENDC + bcolors.ENDC)
-                logging.info(bcolors.OKBLUE + "(Note: SSO users can create a Master Password in Web Vault > Settings)\n" + bcolors.ENDC)
->>>>>>> fb38af5f
 
                 is_alternate_login = True
 
@@ -253,17 +248,8 @@
 
                 LoginV3Flow.populateAccountSummary(params)
 
-<<<<<<< HEAD
-                logging.info(
-                    bcolors.OKGREEN +
-                    "Successfully authenticated with Login V3 (" +
-                    login_type_message + ")" +
-                    bcolors.ENDC,
-                )
+                logging.info(bcolors.OKGREEN + "Successfully authenticated with " + login_type_message + "" + bcolors.ENDC)
                 params.login_time = time.time()
-=======
-                logging.info(bcolors.OKGREEN + "Successfully authenticated with " + login_type_message + "" + bcolors.ENDC)
->>>>>>> fb38af5f
 
                 return
             else:
