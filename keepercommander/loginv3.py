--- conflicted
+++ resolved
@@ -179,16 +179,6 @@
             elif resp.loginState == proto.UPGRADE:
                 raise Exception('Application or device is out of date and requires an update.')
             elif resp.loginState == proto.LOGGED_IN:
-<<<<<<< HEAD
-                params.user = resp.primaryUsername
-                session_token = CommonHelperMethods.bytes_to_url_safe_str(resp.encryptedSessionToken)
-                params.session_token = session_token
-
-                if resp.encryptedDataKeyType == proto.BY_DEVICE_PUBLIC_KEY:
-                    decrypted_data_key = CommonHelperMethods.decrypt_ec(params, resp.encryptedDataKey)
-                    params.data_key = decrypted_data_key
-                    login_type_message = bcolors.UNDERLINE + "Persistent Login"
-=======
                 LoginV3Flow.post_login_processing(params, resp)
                 return
             else:
@@ -237,7 +227,6 @@
                     raise Exception('Account transfer logout')
             else:
                 raise Exception('Please log into the web Vault to update your account settings.')
->>>>>>> c63d06dc
 
         if not params.device_private_key:
             params.device_private_key = CommonHelperMethods.get_private_key_ecc(params)
@@ -270,19 +259,14 @@
             raise Exception("Data Key type %s decryption not implemented" % resp.encryptedDataKeyType)
 
         params.data_key = decrypted_data_key
+        params.anon_token = get_anon_token(params)
+
         return login_type_message
 
     @staticmethod
     def change_master_password(params: KeeperParams):
         """Change the master password when expired
 
-<<<<<<< HEAD
-                params.anon_token = get_anon_token(params)
-
-                return
-            else:
-                raise Exception("UNKNOWN LOGIN STATE [%s]" % resp.loginState)
-=======
         Return True if the master password is successfully changed and False otherwise.
         """
         try:
@@ -316,7 +300,6 @@
         except KeyboardInterrupt:
             logging.info('Canceled')
         return False
->>>>>>> c63d06dc
 
     @staticmethod
     def populateAccountSummary(params: KeeperParams):
@@ -1414,7 +1397,6 @@
                 return 0
 
 
-<<<<<<< HEAD
 def get_anon_token(params):
     """Create the anonymized token."""
     rs = api.communicate_rest(params, None, 'breachwatch/initialize', rs_type=breachwatch_pb2.BreachWatchTokenResponse)
@@ -1434,7 +1416,7 @@
     token = rs.passwordToken
 
     return token
-=======
+
+
 class InvalidDeviceToken(Exception):
-    pass
->>>>>>> c63d06dc
+    pass